<div id="app" class="container">
  <h1 class="my-4">Configuration</h1>
  <div class="form" v-if="config">
    <!--Header-->
    <ul class="nav nav-tabs">
      <li class="nav-item" v-for="tab in tabs" :key="tab.id">
        <a
          class="nav-link"
          :class="{'active': tab.id === currentTab}"
          href="#"
          @click="currentTab = tab.id"
          >{{tab.name}}</a
        >
      </li>
    </ul>
    <!--General Tab-->
    <div v-if="currentTab === 'general'" class="config-page">
      <!--Sunshine Name-->
      <div class="mb-3">
        <label for="sunshine_name" class="form-label">Sunshine Name</label>
        <input
          type="text"
          class="form-control"
          id="sunshine_name"
          placeholder="Sunshine"
          v-model="config.sunshine_name"
        />
        <div class="form-text">
          The name displayed by Moonlight. If not specified, the PC's hostname is used
        </div>
      </div>
      <!--Log Level-->
      <div class="mb-3">
        <label for="min_log_level" class="form-label">Log Level</label>
        <select
          id="min_log_level"
          class="form-select"
          v-model="config.min_log_level"
        >
          <option value="0">Verbose</option>
          <option value="1">Debug</option>
          <option value="2">Info</option>
          <option value="3">Warning</option>
          <option value="4">Error</option>
          <option value="5">Fatal</option>
          <option value="6">None</option>
        </select>
        <div class="form-text">
          The minimum log level printed to standard out
        </div>
      </div>
      <!--Log Path-->
      <div class="mb-3">
        <label for="log_path" class="form-label">Logfile Path</label>
        <input
          type="text"
          class="form-control"
          id="log_path"
          placeholder="sunshine.log"
          v-model="config.log_path"
        />
        <div class="form-text">
          The file where the current logs of Sunshine are stored.
        </div>
      </div>
      <!--Origin Web UI Allowed-->
      <div class="mb-3">
        <label for="origin_web_ui_allowed" class="form-label"
          >Origin Web UI Allowed</label
        >
        <select
          id="origin_web_ui_allowed"
          class="form-select"
          v-model="config.origin_web_ui_allowed"
        >
          <option value="pc">Only localhost may access Web UI</option>
          <option value="lan">Only those in LAN may access Web UI</option>
          <option value="wan">Anyone may access Web UI</option>
        </select>
        <div class="form-text">
          The origin of the remote endpoint address that is not denied access to Web UI
        </div>
      </div>
      <!--UPnP-->
      <div class="mb-3">
        <label for="upnp" class="form-label">UPnP</label>
        <select id="upnp" class="form-select" v-model="config.upnp">
          <option value="disabled">Disabled</option>
          <option value="enabled">Enabled</option>
        </select>
        <div class="form-text">Automatically configure port forwarding</div>
      </div>
      <!--Gamepads-->
      <div class="mb-3" v-if="platform === 'windows'">
        <label for="gamepad" class="form-label">Gamepads</label>
        <select id="gamepad" class="form-select" v-model="config.gamepad">
          <option value="ds4">DS4 (PS4)</option>
          <option value="x360">X360 (Xbox 360)</option>
        </select>
        <div class="form-text">Choose which type of gamepad to Emulate on the host</div>
      </div>
      <!--Ping Timeout-->
      <div class="mb-3">
        <label for="ping_timeout" class="form-label">Ping Timeout</label>
        <input
          type="text"
          class="form-control"
          id="ping_timeout"
          placeholder="10000"
          v-model="config.ping_timeout"
        />
        <div class="form-text">
          How long to wait in milliseconds for data from moonlight before shutting down the stream
        </div>
      </div>
      <!--Advertised FPS and Resolutions-->
      <div class="mb-3">
        <label for="ping_timeout" class="form-label"
          >Advertised Resolutions and FPS</label
        >
        <div class="resolutions-container">
          <label>Resolutions</label>
          <div class="resolutions d-flex flex-wrap">
            <div
              class="p-2 ms-item m-2 d-flex justify-content-between"
              v-for="(r,i) in resolutions"
              :key="r"
            >
              <span class="px-2">{{r}}</span>
              <span style="cursor: pointer" @click="resolutions.splice(i,1)"
                >&times;</span
              >
            </div>
            <form
              @submit.prevent="resolutions.push(resIn);resIn = '';"
              class="d-flex align-items-center"
            >
              <input
                type="text"
                v-model="resIn"
                required
                pattern="[0-9]+x[0-9]+"
                style="
                  border-top-right-radius: 0;
                  border-bottom-right-radius: 0;
                "
                class="form-control"
              />
              <button
                style="border-top-left-radius: 0; border-bottom-left-radius: 0"
                class="btn btn-success"
              >
                +
              </button>
            </form>
          </div>
        </div>
        <div class="fps-container">
          <label>FPS</label>
          <div class="fps d-flex flex-wrap">
            <div
              class="p-2 ms-item m-2 d-flex justify-content-between"
              v-for="(f,i) in fps"
              :key="f"
            >
              <span class="px-2">{{f}}</span>
              <span style="cursor: pointer" @click="fps.splice(i,1)"
                >&times;</span
              >
            </div>
            <form
              @submit.prevent="fps.push(fpsIn);fpsIn = '';"
              class="d-flex align-items-center"
            >
              <input
                type="text"
                v-model="fpsIn"
                required
                pattern="[0-9]+"
                style="
                  width: 6ch;
                  border-top-right-radius: 0;
                  border-bottom-right-radius: 0;
                "
                class="form-control"
              />
              <button
                style="border-top-left-radius: 0; border-bottom-left-radius: 0"
                class="btn btn-success"
              >
                +
              </button>
            </form>
          </div>
        </div>
        <div class="form-text">
          The display modes advertised by Sunshine<br />
          Some versions of Moonlight, such as Moonlight-nx (Switch), rely on this list to ensure that the requested
          resolutions and fps are supported.<br>
          This setting does <b>not</b> change how the screen stream is sent to Moonlight
        </div>
      </div>
      <!-- Mapping Key AltRight to Key Windows -->
      <div class="mb-3">
        <label for="mapkey" class="form-label"
          >Map Right Alt key to Windows key</label
        >
        <select
          id="mapkey"
          class="form-select"
          v-model="config.key_rightalt_to_key_win"
        >
          <option value="disabled">Disabled</option>
          <option value="enabled">Enabled</option>
        </select>
      </div>
      <div class="form-text">
        It may be possible that you cannot send the Windows Key from Moonlight directly.<br />
        In those cases it may be useful to make Sunshine think the Right Alt key is the Windows key
      </div>
    </div>
    <!--Files Tab-->
    <div v-if="currentTab === 'files'" class="config-page">
      <!--Private Key-->
      <div class="mb-3">
        <label for="pkey" class="form-label">Private Key</label>
        <input
          type="text"
          class="form-control"
          id="pkey"
          placeholder="/dir/pkey.pem"
          v-model="config.pkey"
        />
        <div class="form-text">The private key must be 2048 bits</div>
      </div>
      <!--Cert-->
      <div class="mb-3">
        <label for="cert" class="form-label">Cert</label>
        <input
          type="text"
          class="form-control"
          id="cert"
          placeholder="/dir/cert.pem"
          v-model="config.cert"
        />
        <div class="form-text">
          The certificate must be signed with a 2048 bit key
        </div>
      </div>

      <!--State File-->
      <div class="mb-3">
        <label for="file_state" class="form-label">State File</label>
        <input
          type="text"
          class="form-control"
          id="file_state"
          placeholder="sunshine_state.json"
          v-model="config.file_state"
        />
        <div class="form-text">
          The file where current state of Sunshine is stored
        </div>
      </div>
      <!--Apps File-->
      <div class="mb-3">
        <label for="file_apps" class="form-label">Apps File</label>
        <input
          type="text"
          class="form-control"
          id="file_apps"
          placeholder="apps.json"
          v-model="config.file_apps"
        />
        <div class="form-text">
          The file where current apps of Sunshine are stored
        </div>
      </div>
    </div>
    <div v-if="currentTab === 'input'" class="config-page">
      <!--Back Button Timeout-->
      <div class="mb-3">
        <label for="back_button_timeout" class="form-label"
          >Back Button Timeout</label
        >
        <input
          type="text"
          class="form-control"
          id="back_button_timeout"
          placeholder="2000"
          v-model="config.back_button_timeout"
        />
        <div class="form-text">
          The back/select button on the controller.<br />
          On the Shield, the home and power button are not passed to  Moonlight.<br />
          If, after the timeout, the back button is still pressed down, Home/Guide button press is emulated.<br />
          If back_button_timeout &lt; 0, then the Home/Guide button will not be emulated<br />
        </div>
      </div>
      <!--Enable Mouse Input-->
      <div class="mb-3">
        <label for="mouse" class="form-label"
          >Enable Mouse Input</label
        >
        <select
          id="mouse"
          class="form-select"
          v-model="config.mouse"
        >
          <option value="disabled">Disabled</option>
          <option value="enabled">Enabled</option>
        </select>
        <div class="form-text">
          Allows guests to control the host system with the mouse
        </div>
      </div>
      <!--Enable Keyboard Input-->
      <div class="mb-3">
        <label for="keyboard" class="form-label"
          >Enable Keyboard Input</label
        >
        <select
          id="keyboard"
          class="form-select"
          v-model="config.keyboard"
        >
          <option value="disabled">Disabled</option>
          <option value="enabled">Enabled</option>
        </select>
        <div class="form-text">
          Allows guests to control the host system with the keyboard
        </div>
      </div>
      <!--Enable Gamepad Input-->
      <div class="mb-3">
        <label for="gamepad" class="form-label"
          >Enable Gamepad Input</label
        >
        <select
          id="gamepad"
          class="form-select"
          v-model="config.controller"
        >
          <option value="disabled">Disabled</option>
          <option value="enabled">Enabled</option>
        </select>
        <div class="form-text">
          Allows guests to control the host system with a gamepad / controller
        </div>
      </div>
      <!-- Key Repeat Delay-->
      <div class="mb-3" v-if="platform === 'windows'">
        <label for="key_repeat_delay" class="form-label"
          >Key Repeat Delay</label
        >
        <input
          type="text"
          class="form-control"
          id="key_repeat_delay"
          placeholder="500"
          v-model="config.key_repeat_delay"
        />
        <div class="form-text">
          Control how fast keys will repeat themselves<br />
          The initial delay in milliseconds before repeating keys
        </div>
      </div>
      <!-- Key Repeat Frequency-->
      <div class="mb-3" v-if="platform === 'windows'">
        <label for="key_repeat_frequency" class="form-label"
          >Key Repeat Frequency</label
        >
        <input
          type="text"
          class="form-control"
          id="key_repeat_frequency"
          placeholder="24.9"
          v-model="config.key_repeat_frequency"
        />
        <div class="form-text">
          How often keys repeat every second<br />
          This configurable option supports decimals
        </div>
      </div>
    </div>
    <!--Files Tab-->
    <div v-if="currentTab === 'av'" class="config-page">
      <!--Audio Sink-->
      <div class="mb-3" v-if="platform === 'windows'">
        <label for="audio_sink" class="form-label">Audio Sink</label>
        <input
          type="text"
          class="form-control"
          id="audio_sink"
          placeholder="{0.0.0.00000000}.{FD47D9CC-4218-4135-9CE2-0C195C87405B}"
          v-model="config.audio_sink"
        />
        <div class="form-text">
          The name of the audio sink used for Audio Loopback<br />
          You can find the name of the audio sink using the following command:<br />
          <pre>tools\audio-info.exe</pre>
        </div>
      </div>
      <div class="mb-3" v-if="platform === 'linux'">
        <label for="audio_sink" class="form-label">Audio Sink</label>
        <input
          type="text"
          class="form-control"
          id="audio_sink"
          placeholder="alsa_output.pci-0000_09_00.3.analog-stereo"
          v-model="config.audio_sink"
        />
        <div class="form-text">
          The name of the audio sink used for Audio Loopback<br />
          If you do not specify this variable, pulseaudio will select the default monitor device.<br />
          <br />
          You can find the name of the audio sink using either command:<br />
          <pre>pacmd list-sinks | grep "name:"</pre>
          <pre>pactl info | grep Source</pre>
          <br />
        </div>
      </div>
      <div class="mb-3" v-if="platform === 'macos'">
        <label for="audio_sink" class="form-label">Audio Sink</label>
        <input
          type="text"
          class="form-control"
          id="audio_sink"
          placeholder="BlackHole 2ch"
          v-model="config.audio_sink"
        />
        <div class="form-text">
          The name of the audio sink used for Audio Loopback<br />
          Sunshine can only access microphones on macOS due to system limitations.<br />
          To stream system audio using <a
            href="https://github.com/mattingalls/Soundflower"
            target="_blank">
            Soundflower
          </a> or <a
            href="https://github.com/ExistentialAudio/BlackHole"
            target="_blank">
            BlackHole
          </a>.
        </div>
      </div>
      <!--Virtual Sink-->
      <div class="mb-3" v-if="platform === 'windows'">
        <label for="virtual_sink" class="form-label">Virtual Sink</label>
        <input
          type="text"
          class="form-control"
          id="virtual_sink"
          placeholder="{0.0.0.00000000}.{8edba70c-1125-467c-b89c-15da389bc1d4}"
          v-model="config.virtual_sink"
        />
        <div class="form-text">
          The virtual sink, is the audio device that's virtual (Like Steam Streaming Speakers), it allows Sunshine to
          stream audio, while muting the speakers.
        </div>
      </div>
      <!--Adapter Name -->
      <div class="mb-3" v-if="platform === 'windows'">
        <label for="adapter_name" class="form-label">Adapter Name</label>
        <input
          type="text"
          class="form-control"
          id="adapter_name"
          placeholder="Radeon RX 580 Series"
          v-model="config.adapter_name"
        />
        <div class="form-text" v-if="platform === 'windows'">
          You can select the video card you want to stream:<br />
          The appropriate values can be found using the following command:<br />
          <pre>tools\dxgi-info.exe</pre>
        </div>
      </div>
      <!--Output Name -->
      <div class="mb-3 config-page" v-if="platform === 'windows'">
        <label for="output_name" class="form-label">Output Name</label>
        <input
          type="text"
          class="form-control"
          id="output_name"
          placeholder="\\.\DISPLAY1"
          v-model="config.output_name"
        />
        <div class="form-text">
          You can select the display you want to stream:<br />
          The appropriate values can be found using the following command:<br />
          tools\dxgi-info.exe<br />
        </div>
      </div>
      <!--DwmFlush-->
      <div class="mb-3" v-if="platform === 'windows'">
        <label for="dwmflush" class="form-label">DwmFlush</label>
        <select id="dwmflush" class="form-select" v-model="config.dwmflush">
          <option value="disabled">Disabled</option>
          <option value="enabled">Enabled</option>
        </select>
        <div class="form-text">
          Improves capture latency/smoothness during mouse movement.<br />
          Disable if you encounter any VSync-related issues.
        </div>
      </div>
      <div class="mb-3 config-page" v-if="platform === 'linux'">
        <label for="output_name" class="form-label">Monitor number</label>
        <input
          type="text"
          class="form-control"
          id="output_name"
          placeholder="0"
          v-model="config.output_name"
        />
        <div class="form-text">
          xrandr --listmonitors<br />
          Example output:
          <pre>   0: +HDMI-1 1920/518x1200/324+0+0 HDMI-1</pre>
        </div>
      </div>
    </div>
    <div v-if="currentTab === 'advanced'" class="config-page">
      <!--Port family-->
      <div class="mb-3">
        <label for="port" class="form-label">Port</label>
        <input
          type="number"
          min="0"
          max="65529"
          class="form-control"
          id="port"
          placeholder="47989"
          v-model="config.port"
        />
        <div class="form-text">Set the family of ports used by Sunshine</div>
      </div>
      <!-- Quantization Parameter -->
      <div class="mb-3">
        <label for="qp" class="form-label">Quantization Parameter</label>
        <input
          type="number"
          class="form-control"
          id="qp"
          placeholder="28"
          v-model="config.qp"
        />
        <div class="form-text">
          Quantization Parameter<br />
          Some devices may not support Constant Bit Rate.<br />
          For those devices, QP is used instead.<br />
          Higher value means more compression, but less quality<br />
        </div>
      </div>
      <!-- Min Threads -->
      <div class="mb-3">
        <label for="min_threads" class="form-label"
          >Minimum Software Encoding Thread Count</label
        >
        <input
          type="number"
          min="1"
          class="form-control"
          id="min_threads"
          placeholder="1"
          v-model="config.min_threads"
        />
        <div class="form-text">
          Increasing the value slightly reduces encoding efficiency, but the tradeoff is usually<br />
          worth it to gain the use of more CPU cores for encoding. The ideal value is the lowest<br />
          value that can reliably encode at your desired streaming settings on your hardware.
        </div>
      </div>
      <!--HEVC Support -->
      <div class="mb-3">
        <label for="hevc_mode" class="form-label">HEVC Support</label>
        <select id="hevc_mode" class="form-select" v-model="config.hevc_mode">
          <option value="0">
            Sunshine will specify support for HEVC based on encoder
          </option>
          <option value="1">
            Sunshine will not advertise support for HEVC
          </option>
          <option value="2">
            Sunshine will advertise support for HEVC Main profile
          </option>
          <option value="3">
            Sunshine will advertise support for HEVC Main and Main10 (HDR) profiles
          </option>
        </select>
        <div class="form-text">
          Allows the client to request HEVC Main or HEVC Main10 video streams.<br />
          HEVC is more CPU-intensive to encode, so enabling this may reduce performance when using software encoding.
        </div>
      </div>
      <!--Encoder -->
      <div class="mb-3">
        <label for="encoder" class="form-label">Force a Specific Encoder</label>
        <select id="encoder" class="form-select" v-model="config.encoder">
          <option value>Autodetect</option>
          <option value="nvenc" v-if="platform === 'windows' || platform === 'linux'">NVIDIA NVENC</option>
          <option value="quicksync" v-if="platform === 'windows'">Intel QuickSync</option>
          <option value="amdvce" v-if="platform === 'windows'">AMD AMF/VCE</option>
          <option value="vaapi" v-if="platform === 'linux'">VA-API</option>
          <option value="videotoolbox" v-if="platform === 'macos'">VideoToolbox</option>
          <option value="software">Software</option>
        </select>
        <div class="form-text">
          Force a specific encoder, otherwise Sunshine will use the first encoder that is available
        </div>
      </div>
      <!--FEC Percentage-->
      <div class="mb-3">
        <label for="fec_percentage" class="form-label">FEC Percentage</label>
        <input
          type="text"
          class="form-control"
          id="fec_percentage"
          placeholder="20"
          v-model="config.fec_percentage"
        />
        <div class="form-text">
          Percentage of error correcting packets per data packet in each video frame.<br />
          Higher values can correct for more network packet loss, but at the cost of increasing bandwidth usage.<br />
          The default value of 20 is what GeForce Experience uses.
        </div>
      </div>
      <!--Channels-->
      <div class="mb-3">
        <label for="channels" class="form-label">Channels</label>
        <input
          type="text"
          class="form-control"
          id="channels"
          placeholder="1"
          v-model="config.channels"
        />
        <div class="form-text">
          When multicasting, it could be useful to have different configurations for each connected Client. For example:
          <ul>
            <li>
              Clients connected through WAN and LAN have different bitrate constraints.
            </li>
            <li>
              Decoders may require different settings for color
            </li>
          </ul>
          Unlike simply broadcasting to multiple Client, this will generate distinct video streams.<br />
          Note, CPU usage increases for each distinct video stream generated
        </div>
      </div>
      <!--Credentials File-->
      <div class="mb-3">
        <label for="credentials_file" class="form-label"
          >Web Manager Credentials File</label
        >
        <input
          type="text"
          class="form-control"
          id="credentials_file"
          placeholder="sunshine_state.json"
          v-model="config.credentials_file"
        />
        <div class="form-text">
          Store Username/Password separately from Sunshine's state file.
        </div>
      </div>
      <!--Origin PIN Allowed-->
      <div class="mb-3">
        <label for="origin_pin_allowed" class="form-label"
          >Origin PIN Allowed</label
        >
        <select
          id="origin_pin_allowed"
          class="form-select"
          v-model="config.origin_pin_allowed"
        >
          <option value="pc">Only localhost may access /pin</option>
          <option value="lan">Only those in LAN may access /pin</option>
          <option value="wan">Anyone may access /pin</option>
        </select>
        <div class="form-text">
          The origin of the remote endpoint address that is not denied for HTTP method /pin
        </div>
      </div>
      <!--External IP-->
      <div class="mb-3">
        <label for="external_ip" class="form-label">External IP</label>
        <input
          type="text"
          class="form-control"
          id="external_ip"
          placeholder="123.456.789.12"
          v-model="config.external_ip"
        />
        <div class="form-text">
          If no external IP address is given, Sunshine will automatically detect external IP
        </div>
      </div>
    </div>
    <!--Software Settings-->
    <div v-if="currentTab === 'sw'" class="config-page">
      <div class="mb-3">
        <label for="sw_preset" class="form-label">SW Presets</label>
        <select id="sw_preset" class="form-select" v-model="config.sw_preset">
          <option value="ultrafast">ultrafast</option>
          <option value="superfast">superfast (default)</option>
          <option value="veryfast">veryfast</option>
          <option value="faster">faster</option>
          <option value="fast">fast</option>
          <option value="medium">medium</option>
          <option value="slow">slow</option>
          <option value="slower">slower</option>
          <option value="veryslow">veryslow</option>
        </select>
        <div class="form-text">
          Optimize the trade-off between encoding speed (encoded frames per second) and compression efficiency (quality per bit in the bitstream). Defaults to superfast.
        </div>
      </div>
      <div class="mb-3">
        <label for="sw_tune" class="form-label">SW Tune</label>
        <select id="sw_tune" class="form-select" v-model="config.sw_tune">
          <option value="film">film -- use for high quality movie content; lowers deblocking</option>
          <option value="animation">animation -- good for cartoons; uses higher deblocking and more reference frames</option>
          <option value="grain">grain -- preserves the grain structure in old, grainy film material</option>
          <option value="stillimage">stillimage -- good for slideshow-like content</option>
          <option value="fastdecode">fastdecode -- allows faster decoding by disabling certain filters</option>
          <option value="zerolatency">zerolatency -- good for fast encoding and low-latency streaming (default)</option>
        </select>
        <div class="form-text">
          Tuning options, which are applied after the preset. Defaults to zerolatency.
        </div>
      </div>
    </div>
    <!--Nvidia Encoder Settings-->
    <div v-if="currentTab === 'nv'" class="config-page">
      <!--NVENC SETTINGS-->
      <div class="mb-3">
        <label for="nv_preset" class="form-label">NVENC Preset</label>
        <select id="nv_preset" class="form-select" v-model="config.nv_preset">
          <option value="p1">p1 -- fastest (lowest quality)</option>
          <option value="p2">p2 -- faster (lower quality)</option>
          <option value="p3">p3 -- fast (low quality)</option>
          <option value="p4">p4 -- medium (default)</option>
          <option value="p5">p5 -- slow (good quality)</option>
          <option value="p6">p6 -- slower (better quality)</option>
          <option value="p7">p7 -- slowest (best quality)</option>
        </select>
      </div>
      <div class="mb-3">
        <label for="nv_tune" class="form-label">NVENC Tune</label>
        <select id="nv_tune" class="form-select" v-model="config.nv_tune">
          <option value="hq">hq -- high quality</option>
          <option value="ll">ll -- low latency</option>
          <option value="ull">ull -- ultra low latency (default)</option>
          <option value="lossless">lossless -- lossless</option>
        </select>
      </div>
      <div class="mb-3">
        <label for="nv_rc" class="form-label">NVENC Rate Control</label>
        <select id="nv_rc" class="form-select" v-model="config.nv_rc">
          <option value="constqp">constqp -- constant qp mode</option>
          <option value="vbr">vbr -- variable bitrate</option>
          <option value="cbr">cbr -- constant bitrate (default)</option>
        </select>
      </div>
      <div class="mb-3">
        <label for="nv_coder" class="form-label">NVENC Coder (H264)</label>
        <select id="nv_coder" class="form-select" v-model="config.nv_coder">
          <option value="auto">auto -- let ffmpeg decide (default)</option>
          <option value="cabac">cabac -- context adaptive binary arithmetic coding - higher quality</option>
          <option value="cavlc">cavlc -- context adaptive variable-length coding - faster decode</option>
        </select>
      </div>
    </div>
    <!--Intel Encoder Settings-->
    <div v-if="currentTab === 'qsv'" class="config-page">
      <div class="mb-3">
        <label for="qsv_preset" class="form-label">QuickSync Preset</label>
        <select id="qsv_preset" class="form-select" v-model="config.qsv_preset">
          <option value="veryfast">fastest (lowest quality)</option>
          <option value="faster">faster (lower quality)</option>
          <option value="fast">fast (low quality)</option>
          <option value="medium">medium (default)</option>
          <option value="slow">slow (good quality)</option>
          <option value="slower">slower (better quality)</option>
          <option value="slowest">slowest (best quality)</option>
        </select>
      </div>
      <div class="mb-3">
        <label for="qsv_coder" class="form-label">QuickSync Coder (H264)</label>
        <select id="qsv_coder" class="form-select" v-model="config.qsv_coder">
          <option value="auto">auto -- let ffmpeg decide (default)</option>
          <option value="cabac">cabac -- context adaptive binary arithmetic coding - higher quality</option>
          <option value="cavlc">cavlc -- context adaptive variable-length coding - faster decode</option>
        </select>
      </div>
    </div>
    <!--AMD Encoder Settings-->
    <div v-if="currentTab === 'amd'" class="config-page">
      <!--Presets-->
      <div class="mb-3">
        <label for="amd_quality" class="form-label">AMF Quality</label>
        <select
          id="amd_quality"
          class="form-select"
          v-model="config.amd_quality">
          <option value="speed">speed -- prefer speed</option>
          <option value="balanced">balanced -- balanced (default)</option>
          <option value="quality">quality -- prefer quality</option>
        </select>
      </div>
      <div class="mb-3">
        <label for="amd_rc" class="form-label">AMF Rate Control</label>
        <select id="amd_rc" class="form-select" v-model="config.amd_rc">
          <option value="cqp">cqp -- constant qp mode</option>
          <option value="vbr_latency">vbr_latency -- latency constrained variable bitrate (default)</option>
          <option value="vbr_peak">vbr_peak -- peak contrained variable bitrate</option>
          <option value="cbr">cbr -- constant bitrate</option>
        </select>
      </div>
      <div class="mb-3">
        <label for="amd_usage" class="form-label">AMF Usage</label>
        <select id="amd_usage" class="form-select" v-model="config.amd_usage">
          <option value="transcoding">transcoding -- transcoding (slowest)</option>
          <option value="webcam">webcam -- webcam (slow)</option>
          <option value="lowlatency">lowlatency - low latency (fast)</option>
          <option value="ultralowlatency">ultralowlatency - ultra low latency (fastest)</option>
        </select>
      </div>
      <div class="mb-3">
        <label for="amd_preanalysis" class="form-label">AMF Preanalysis</label>
        <select id="amd_preanalysis" class="form-select" v-model="config.amd_preanalysis">
          <option value="enabled">enabled</option>
          <option value="disabled">disabled (default)</option>
        </select>
      </div>
      <div class="mb-3">
        <label for="amd_vbaq" class="form-label">AMF Variance Based Adaptive Quantization (VBAQ)</label>
        <select id="amd_vbaq" class="form-select" v-model="config.amd_vbaq">
          <option value="enabled">enabled (default)</option>
          <option value="disabled">disabled</option>
        </select>
      </div>
      <div class="mb-3">
        <label for="amd_coder" class="form-label">AMF Coder (H264)</label>
        <select id="amd_coder" class="form-select" v-model="config.amd_coder">
          <option value="auto">auto -- let ffmpeg decide (default)</option>
          <option value="cabac">cabac -- context adaptive variable-length coding - higher quality</option>
          <option value="cavlc">cavlc -- context adaptive binary arithmetic coding - faster decode</option>
        </select>
      </div>
    </div>
    <!--VA-API Encoder Settings-->
    <div v-if="currentTab === 'va-api'" class="config-page">
      <input
        class="form-control"
        id="adapter_name"
        placeholder="/dev/dri/renderD128"
        v-model="config.adapter_name"
      />
    </div>
    <!--VideoToolbox Encoder Settings-->
    <div v-if="currentTab === 'vt'" class="config-page">
      <!--Presets-->
      <div class="mb-3">
        <label for="vt_coder" class="form-label">VideoToolbox Coder</label>
        <select id="vt_coder" class="form-select" v-model="config.vt_coder">
          <option value="auto">auto</option>
          <option value="cabac">cabac</option>
          <option value="cavlc">cavlc</option>
        </select>
      </div>
      <div class="mb-3">
        <label for="vt_software" class="form-label">VideoToolbox Software Encoding</label>
        <select id="vt_software" class="form-select" v-model="config.vt_software">
          <option value="auto">auto</option>
          <option value="disabled">disabled</option>
          <option value="allowed">allowed</option>
          <option value="forced">forced</option>
        </select>
      </div>
      <div class="mb-3">
        <label for="vt_realtime" class="form-label">VideoToolbox Realtime Encoding</label>
        <select id="vt_realtime" class="form-select" v-model="config.vt_realtime">
          <option value="enabled">enabled</option>
          <option value="disabled">disabled</option>
        </select>
      </div>
    </div>
  </div>
  <div class="alert alert-success my-4" v-if="saved && restart_supported">
    <b>Success!</b> Click 'Apply' to restart Sunshine and apply changes. This will terminate any running sessions.
  </div>
  <div class="alert alert-success my-4" v-if="saved && !restart_supported">
    <b>Success!</b> Restart Sunshine to apply changes.
  </div>
  <div class="alert alert-success my-4" v-if="restarted">
    <b>Success!</b> Sunshine is restarting to apply changes.
  </div>
  <div class="mb-3 buttons">
    <button class="btn btn-primary" @click="save">Save</button>
    <button class="btn btn-success" @click="apply" v-if="saved && restart_supported && !restarted">Apply</button>
  </div>
</div>

<script>
  // create dictionary for defaultConfig
  const defaultConfig = {
    "amd_coder": "auto",
    "amd_preanalysis": "disabled",
    "amd_quality": "balanced",
    "amd_rc": "vbr_latency",
    "amd_usage": "ultralowlatency",
    "amd_vbaq": "enabled",
    "controller": "enabled",
    "dwmflush": "enabled",
    "encoder": "",
    "fps": "[10,30,60,90,120]",
    "gamepad": "x360",
    "hevc_mode": 0,
    "key_rightalt_to_key_win": "disabled",
    "keyboard": "enabled",
    "min_log_level": 2,
    "mouse": "enabled",
    "nv_coder": "auto",
    "nv_preset": "p4",
    "nv_rc": "cbr",
    "nv_tune": "ull",
    "origin_pin_allowed": "pc",
    "origin_web_ui_allowed": "lan",
    "qsv_coder": "auto",
    "qsv_preset": "medium",
    "resolutions": "[352x240,480x360,858x480,1280x720,1920x1080,2560x1080,3440x1440,1920x1200,3860x2160,3840x1600]",
    "upnp": "disabled",
    "vt_coder": "auto",
    "vt_realtime": "enabled",
    "vt_software": "auto",
  }

  new Vue({
    el: "#app",
    data() {
      return {
        platform: "",
        restart_supported: false,
        saved: false,
        restarted: false,
        config: null,
        fps: [],
        resolutions: [],
        currentTab: "general",
        resIn: "",
        fpsIn: "",
        tabs: [
          {
            id: "general",
            name: "General",
          },
          {
            id: "files",
            name: "Files",
          },
          {
            id: "input",
            name: "Input",
          },
          {
            id: "av",
            name: "Audio/Video",
          },
          {
            id: "advanced",
            name: "Advanced",
          },
          {
            id: "nv",
            name: "NVIDIA NVENC Encoder",
          },
          {
            id: "qsv",
            name: "Intel QuickSync Encoder",
          },
          {
            id: "amd",
            name: "AMD AMF Encoder",
          },
          {
            id: "va-api",
            name: "VA-API Encoder",
          },
          {
            id: "vt",
            name: "VideoToolbox Encoder",
          },
          {
            id: "sw",
            name: "Software Encoder",
          },
        ],
      };
    },
    created() {
      fetch("/api/config")
        .then((r) => r.json())
        .then((r) => {
          this.config = r;
          this.platform = this.config.platform;
          this.restart_supported = (this.config.restart_supported === "true");

          var app = document.getElementById("app");
          if (this.platform === "windows") {
            this.tabs = this.tabs.filter((el) => {
              return el.id !== "va-api" && el.id !== "vt";
            });
          }
          if (this.platform === "linux") {
            this.tabs = this.tabs.filter((el) => {
              return el.id !== "amd" && el.id !== "qsv" && el.id !== "vt";
            });
          }
          if (this.platform === "macos") {
            this.tabs = this.tabs.filter((el) => {
              return el.id !== "amd" && el.id !== "nv" && el.id !== "qsv" && el.id !== "va-api";
            });
          }

          // remove values we don't want in the config file
          delete this.config.platform;
          delete this.config.restart_supported;
          delete this.config.status;
          delete this.config.version;
          //Populate default values if not present in config
<<<<<<< HEAD
          this.config.key_rightalt_to_key_win =
            this.config.key_rightalt_to_key_win || "disabled";
          this.config.gamepad = this.config.gamepad || "x360";
          this.config.upnp = this.config.upnp || "disabled";
          this.config.dwmflush = this.config.dwmflush || "enabled";
          this.config.min_log_level = this.config.min_log_level || 2;
          this.config.origin_pin_allowed =
            this.config.origin_pin_allowed || "pc";
          this.config.origin_web_ui_allowed =
            this.config.origin_web_ui_allowed || "lan";
          this.config.hevc_mode = this.config.hevc_mode || 0;
          this.config.encoder = this.config.encoder || "";
          this.config.nv_preset = this.config.nv_preset || "p4";
          this.config.nv_tune = this.config.nv_tune || "ull";
          this.config.nv_coder = this.config.nv_coder || "auto";
          this.config.nv_rc = this.config.nv_rc || "cbr";
          this.config.qsv_preset = this.config.qsv_preset || "medium";
          this.config.qsv_coder = this.config.qsv_coder || "auto";
          this.config.amd_coder = this.config.amd_coder || "auto"
          this.config.amd_quality = this.config.amd_quality || "balanced";
          this.config.amd_rc = this.config.amd_rc || "vbr_latency";
          this.config.vt_coder = this.config.vt_coder || "auto";
          this.config.vt_software = this.config.vt_software || "auto";
          this.config.vt_realtime = this.config.vt_realtime || "enabled";
          this.config.sw_preset = this.config.sw_preset || "superfast";
          this.config.sw_tune = this.config.sw_tune || "zerolatency";
          this.config.fps = this.config.fps || "[10, 30, 60, 90, 120]";
          this.config.resolutions =
            this.config.resolutions ||
            "[352x240,480x360,858x480,1280x720,1920x1080,2560x1080,3440x1440,1920x1200,3860x2160,3840x1600]";
=======
          for (let key in defaultConfig) {
            if (this.config[key] === undefined) {
              this.config[key] = defaultConfig[key]
            }
          }

>>>>>>> 79991654
          this.fps = JSON.parse(this.config.fps);
          //Resolutions should be fixed because are not valid JSON
          let res = this.config.resolutions.substring(
            1,
            this.config.resolutions.length - 1
          );
          let resolutions = [];
          res.split(",").forEach((r) => resolutions.push(r.trim()));
          this.resolutions = resolutions;
        });
    },
    methods: {
      serialize() {
        let nl = this.config === "windows" ? "\r\n" : "\n";
        this.config.resolutions =
          "[" +
          nl +
          "    " +
          this.resolutions.join("," + nl + "    ") +
          nl +
          "]";
        // remove quotes from values in fps
        this.config.fps = JSON.stringify(this.fps).replace(/"/g, "");
      },
      save() {
        this.saved = false;
        this.restarted = false;
        this.serialize();

        // create a temp copy of this.config to use for the post request
        let config = JSON.parse(JSON.stringify(this.config))

        // delete default values from this.config
        for (let key in defaultConfig) {
          let delete_value = false
          if (key === "resolutions" || key === "fps") {
            let regex = /([\d]+x[\d]+)/g
            // Use a regular expression to find each value and replace it with a quoted version

            let config_value = JSON.parse(config[key].replace(regex, '"$1"')).toString()
            let default_value = JSON.parse(defaultConfig[key].replace(regex, '"$1"')).toString()

            if (config_value === default_value) {
              delete_value = true
            }
          }

          if (config[key] === defaultConfig[key]) {
            delete_value = true
          }

          if (delete_value) {
            delete config[key]
          }
        }

        return fetch("/api/config", {
          method: "POST",
          body: JSON.stringify(config),
        }).then((r) => {
          if (r.status === 200) {
            this.saved = true
            return this.saved
          }
          else {
            return false
          }
        });
      },
      apply() {
        this.saved = this.restarted = false;
        let saved = this.save();

        saved.then((result) => {
          if (result === true) {
            fetch("/api/restart", {
              method: "POST"
            }).then((r) => {
              if (r.status === 200) this.restarted = true;
            });
          }
        });
      },
    },
  });
</script>

<style>
  .config-page {
    padding: 1em;
    border: 1px solid #dee2e6;
    border-top: none;
  }

  .buttons {
    padding: 1em 0;
  }

  .ms-item {
    background-color: #ccc;
    font-size: 12px;
    font-weight: bold;
  }
</style><|MERGE_RESOLUTION|>--- conflicted
+++ resolved
@@ -1029,45 +1029,12 @@
           delete this.config.status;
           delete this.config.version;
           //Populate default values if not present in config
-<<<<<<< HEAD
-          this.config.key_rightalt_to_key_win =
-            this.config.key_rightalt_to_key_win || "disabled";
-          this.config.gamepad = this.config.gamepad || "x360";
-          this.config.upnp = this.config.upnp || "disabled";
-          this.config.dwmflush = this.config.dwmflush || "enabled";
-          this.config.min_log_level = this.config.min_log_level || 2;
-          this.config.origin_pin_allowed =
-            this.config.origin_pin_allowed || "pc";
-          this.config.origin_web_ui_allowed =
-            this.config.origin_web_ui_allowed || "lan";
-          this.config.hevc_mode = this.config.hevc_mode || 0;
-          this.config.encoder = this.config.encoder || "";
-          this.config.nv_preset = this.config.nv_preset || "p4";
-          this.config.nv_tune = this.config.nv_tune || "ull";
-          this.config.nv_coder = this.config.nv_coder || "auto";
-          this.config.nv_rc = this.config.nv_rc || "cbr";
-          this.config.qsv_preset = this.config.qsv_preset || "medium";
-          this.config.qsv_coder = this.config.qsv_coder || "auto";
-          this.config.amd_coder = this.config.amd_coder || "auto"
-          this.config.amd_quality = this.config.amd_quality || "balanced";
-          this.config.amd_rc = this.config.amd_rc || "vbr_latency";
-          this.config.vt_coder = this.config.vt_coder || "auto";
-          this.config.vt_software = this.config.vt_software || "auto";
-          this.config.vt_realtime = this.config.vt_realtime || "enabled";
-          this.config.sw_preset = this.config.sw_preset || "superfast";
-          this.config.sw_tune = this.config.sw_tune || "zerolatency";
-          this.config.fps = this.config.fps || "[10, 30, 60, 90, 120]";
-          this.config.resolutions =
-            this.config.resolutions ||
-            "[352x240,480x360,858x480,1280x720,1920x1080,2560x1080,3440x1440,1920x1200,3860x2160,3840x1600]";
-=======
           for (let key in defaultConfig) {
             if (this.config[key] === undefined) {
               this.config[key] = defaultConfig[key]
             }
           }
 
->>>>>>> 79991654
           this.fps = JSON.parse(this.config.fps);
           //Resolutions should be fixed because are not valid JSON
           let res = this.config.resolutions.substring(
