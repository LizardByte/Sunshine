--- conflicted
+++ resolved
@@ -34,10 +34,4 @@
 
 # Entrypoint
 COPY build-private.sh /root/build.sh
-<<<<<<< HEAD
-
-
-ENTRYPOINT ["/root/build.sh -deb"]
-=======
-ENTRYPOINT ["/root/build.sh"]
->>>>>>> 0044ec1d
+ENTRYPOINT ["/root/build.sh -deb"]