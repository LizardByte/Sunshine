--- conflicted
+++ resolved
@@ -8,20 +8,13 @@
   #define __APPLE_USE_RFC_3542 1
 #endif
 
-<<<<<<< HEAD
-#include <Carbon/Carbon.h>
-
-#include <Foundation/Foundation.h>
-#include <arpa/inet.h>
-#include <dlfcn.h>
-=======
 // standard includes
->>>>>>> f921ae45
 #include <fcntl.h>
 #include <ifaddrs.h>
 
 // platform includes
 #include <arpa/inet.h>
+#include <Carbon/Carbon.h>
 #include <dlfcn.h>
 #include <Foundation/Foundation.h>
 #include <mach-o/dyld.h>
@@ -45,52 +38,9 @@
 
 namespace platf {
 
-<<<<<<< HEAD
   std::unique_ptr<deinit_t>
   init() {
     if (permissions_manager.request_screen_capture_permission()) {
-=======
-// Even though the following two functions are available starting in macOS 10.15, they weren't
-// actually in the Mac SDK until Xcode 12.2, the first to include the SDK for macOS 11
-#if __MAC_OS_X_VERSION_MAX_ALLOWED < 110000  // __MAC_11_0
-  // If they're not in the SDK then we can use our own function definitions.
-  // Need to use weak import so that this will link in macOS 10.14 and earlier
-  extern "C" bool CGPreflightScreenCaptureAccess(void) __attribute__((weak_import));
-  extern "C" bool CGRequestScreenCaptureAccess(void) __attribute__((weak_import));
-#endif
-
-  namespace {
-    auto screen_capture_allowed = std::atomic<bool> {false};
-  }  // namespace
-
-  // Return whether screen capture is allowed for this process.
-  bool is_screen_capture_allowed() {
-    return screen_capture_allowed;
-  }
-
-  std::unique_ptr<deinit_t> init() {
-    // This will generate a warning about CGPreflightScreenCaptureAccess and
-    // CGRequestScreenCaptureAccess being unavailable before macOS 10.15, but
-    // we have a guard to prevent it from being called on those earlier systems.
-    // Unfortunately the supported way to silence this warning, using @available,
-    // produces linker errors for __isPlatformVersionAtLeast, so we have to use
-    // a different method.
-    // We also ignore "tautological-pointer-compare" because when compiling with
-    // Xcode 12.2 and later, these functions are not weakly linked and will never
-    // be null, and therefore generate this warning. Since we are weakly linking
-    // when compiling with earlier Xcode versions, the check for null is
-    // necessary, and so we ignore the warning.
-#pragma clang diagnostic push
-#pragma clang diagnostic ignored "-Wunguarded-availability-new"
-#pragma clang diagnostic ignored "-Wtautological-pointer-compare"
-    if ([[NSProcessInfo processInfo] isOperatingSystemAtLeastVersion:((NSOperatingSystemVersion) {10, 15, 0})] &&
-        // Double check that these weakly-linked symbols have been loaded:
-        CGPreflightScreenCaptureAccess != nullptr && CGRequestScreenCaptureAccess != nullptr &&
-        !CGPreflightScreenCaptureAccess()) {
-      BOOST_LOG(error) << "No screen capture permission!"sv;
-      BOOST_LOG(error) << "Please activate it in 'System Preferences' -> 'Privacy' -> 'Screen Recording'"sv;
-      CGRequestScreenCaptureAccess();
->>>>>>> f921ae45
       return nullptr;
     }
     return std::make_unique<deinit_t>();
@@ -541,7 +491,6 @@
   std::unique_ptr<high_precision_timer> create_high_precision_timer() {
     return std::make_unique<macos_high_precision_timer>();
   }
-
 }  // namespace platf
 
 namespace dyn {
