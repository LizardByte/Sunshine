--- conflicted
+++ resolved
@@ -21,394 +21,6 @@
 
 # set the module path, used for includes
 set(CMAKE_MODULE_PATH ${CMAKE_CURRENT_SOURCE_DIR}/cmake)
-<<<<<<< HEAD
-set(SUNSHINE_SOURCE_ASSETS_DIR "${CMAKE_CURRENT_SOURCE_DIR}/src_assets")
-
-if(APPLE)
-    # ADD_FRAMEWORK: args = `fwname`, `appname`
-    macro(ADD_FRAMEWORK fwname appname)
-        find_library(FRAMEWORK_${fwname}
-                NAMES ${fwname}
-                PATHS ${CMAKE_OSX_SYSROOT}/System/Library
-                PATH_SUFFIXES Frameworks
-                NO_DEFAULT_PATH)
-        if( ${FRAMEWORK_${fwname}} STREQUAL FRAMEWORK_${fwname}-NOTFOUND)
-            MESSAGE(ERROR ": Framework ${fwname} not found")
-        else()
-            TARGET_LINK_LIBRARIES(${appname} "${FRAMEWORK_${fwname}}/${fwname}")
-            MESSAGE(STATUS "Framework ${fwname} found at ${FRAMEWORK_${fwname}}")
-        endif()
-    endmacro(ADD_FRAMEWORK)
-endif()
-
-add_subdirectory(third-party/moonlight-common-c/enet)
-add_subdirectory(third-party/Simple-Web-Server)
-
-set(UPNPC_BUILD_SHARED OFF CACHE BOOL "no shared libraries")
-set(UPNPC_BUILD_TESTS OFF CACHE BOOL "Don't build tests for miniupnpc")
-set(UPNPC_BUILD_SAMPLE OFF CACHE BOOL "Don't build samples for miniupnpc")
-set(UPNPC_NO_INSTALL ON CACHE BOOL "Don't install any libraries build for miniupnpc")
-add_subdirectory(third-party/miniupnp/miniupnpc)
-include_directories(SYSTEM third-party/miniupnp/miniupnpc/include)
-
-find_package(Threads REQUIRED)
-find_package(OpenSSL REQUIRED)
-find_package(PkgConfig REQUIRED)
-pkg_check_modules(CURL REQUIRED libcurl)
-
-if(WIN32)
-    set(Boost_USE_STATIC_LIBS ON)  # cmake-lint: disable=C0103
-    # 1.82.0+ is required for boost::json::value::set_at_pointer() support
-    find_package(Boost 1.82.0 COMPONENTS locale log filesystem program_options json REQUIRED)
-else()
-    find_package(Boost COMPONENTS locale log filesystem program_options REQUIRED)
-endif()
-
-list(APPEND SUNSHINE_COMPILE_OPTIONS -Wall -Wno-sign-compare)
-
-# enable system tray, we will disable this later if we cannot find the required package config on linux
-set(SUNSHINE_TRAY 1)
-
-if(WIN32)
-    enable_language(RC)
-    set(CMAKE_RC_COMPILER windres)
-    set(CMAKE_EXE_LINKER_FLAGS "${CMAKE_EXE_LINKER_FLAGS} -static")
-
-    add_definitions(-DCURL_STATICLIB)
-    include_directories(SYSTEM ${CURL_STATIC_INCLUDE_DIRS})
-    link_directories(${CURL_STATIC_LIBRARY_DIRS})
-
-    add_compile_definitions(SUNSHINE_PLATFORM="windows")
-    add_subdirectory(tools)  # This is temporary, only tools for Windows are needed, for now
-
-    include_directories(SYSTEM third-party/nvapi-open-source-sdk)
-    file(GLOB NVPREFS_FILES CONFIGURE_DEPENDS
-            "third-party/nvapi-open-source-sdk/*.h"
-            "src/platform/windows/nvprefs/*.cpp"
-            "src/platform/windows/nvprefs/*.h")
-
-    include_directories(SYSTEM third-party/ViGEmClient/include)
-
-    if(NOT DEFINED SUNSHINE_ICON_PATH)
-        set(SUNSHINE_ICON_PATH "${CMAKE_CURRENT_SOURCE_DIR}/sunshine.ico")
-    endif()
-    configure_file(src/platform/windows/windows.rs.in windows.rc @ONLY)
-    set(PLATFORM_TARGET_FILES
-            "${CMAKE_CURRENT_BINARY_DIR}/windows.rc"
-            src/platform/windows/publish.cpp
-            src/platform/windows/misc.h
-            src/platform/windows/misc.cpp
-            src/platform/windows/input.cpp
-            src/platform/windows/display.h
-            src/platform/windows/display_base.cpp
-            src/platform/windows/display_vram.cpp
-            src/platform/windows/display_ram.cpp
-            src/platform/windows/audio.cpp
-            third-party/tray/tray_windows.c
-            third-party/ViGEmClient/src/ViGEmClient.cpp
-            third-party/ViGEmClient/include/ViGEm/Client.h
-            third-party/ViGEmClient/include/ViGEm/Common.h
-            third-party/ViGEmClient/include/ViGEm/Util.h
-            third-party/ViGEmClient/include/ViGEm/km/BusShared.h
-            ${NVPREFS_FILES})
-
-    set(OPENSSL_LIBRARIES
-            libssl.a
-            libcrypto.a)
-
-    list(PREPEND PLATFORM_LIBRARIES
-            libstdc++.a
-            libwinpthread.a
-            libssp.a
-            ksuser
-            wsock32
-            ws2_32
-            d3d11 dxgi D3DCompiler
-            setupapi
-            dwmapi
-            userenv
-            synchronization.lib
-            avrt
-            ${CURL_STATIC_LIBRARIES})
-
-    set_source_files_properties(third-party/ViGEmClient/src/ViGEmClient.cpp
-            PROPERTIES COMPILE_DEFINITIONS "UNICODE=1;ERROR_INVALID_DEVICE_OBJECT_PARAMETER=650")
-    set_source_files_properties(third-party/ViGEmClient/src/ViGEmClient.cpp
-            PROPERTIES COMPILE_FLAGS "-Wno-unknown-pragmas -Wno-misleading-indentation -Wno-class-memaccess")
-elseif(APPLE)
-    add_compile_definitions(SUNSHINE_PLATFORM="macos")
-
-    option(SUNSHINE_MACOS_PACKAGE "Should only be used when creating a MACOS package/dmg." OFF)
-
-    link_directories(/opt/local/lib)
-    link_directories(/usr/local/lib)
-    ADD_DEFINITIONS(-DBOOST_LOG_DYN_LINK)
-
-    FIND_LIBRARY(APP_SERVICES_LIBRARY ApplicationServices )
-    FIND_LIBRARY(AV_FOUNDATION_LIBRARY AVFoundation )
-    FIND_LIBRARY(COCOA Cocoa REQUIRED )  # tray icon
-    FIND_LIBRARY(CORE_MEDIA_LIBRARY CoreMedia )
-    FIND_LIBRARY(CORE_VIDEO_LIBRARY CoreVideo )
-    FIND_LIBRARY(VIDEO_TOOLBOX_LIBRARY VideoToolbox )
-    FIND_LIBRARY(FOUNDATION_LIBRARY Foundation )
-    list(APPEND SUNSHINE_EXTERNAL_LIBRARIES
-            ${APP_SERVICES_LIBRARY}
-            ${AV_FOUNDATION_LIBRARY}
-            ${COCOA}
-            ${CORE_MEDIA_LIBRARY}
-            ${CORE_VIDEO_LIBRARY}
-            ${VIDEO_TOOLBOX_LIBRARY}
-            ${FOUNDATION_LIBRARY})
-
-    set(PLATFORM_INCLUDE_DIRS
-            ${Boost_INCLUDE_DIR})
-
-    set(APPLE_PLIST_FILE ${SUNSHINE_SOURCE_ASSETS_DIR}/macos/assets/Info.plist)
-
-    set(PLATFORM_TARGET_FILES
-            src/platform/macos/av_audio.h
-            src/platform/macos/av_audio.m
-            src/platform/macos/av_img_t.h
-            src/platform/macos/av_video.h
-            src/platform/macos/av_video.m
-            src/platform/macos/display.mm
-            src/platform/macos/input.cpp
-            src/platform/macos/microphone.mm
-            src/platform/macos/misc.mm
-            src/platform/macos/misc.h
-            src/platform/macos/nv12_zero_device.cpp
-            src/platform/macos/nv12_zero_device.h
-            src/platform/macos/publish.cpp
-            third-party/TPCircularBuffer/TPCircularBuffer.c
-            third-party/TPCircularBuffer/TPCircularBuffer.h
-            third-party/tray/tray_darwin.m
-            ${APPLE_PLIST_FILE})
-else()
-    add_compile_definitions(SUNSHINE_PLATFORM="linux")
-
-    option(SUNSHINE_ENABLE_DRM "Enable KMS grab if available" ON)
-    option(SUNSHINE_ENABLE_X11 "Enable X11 grab if available" ON)
-    option(SUNSHINE_ENABLE_WAYLAND "Enable building wayland specific code" ON)
-    option(SUNSHINE_ENABLE_CUDA "Enable cuda specific code" ON)
-    option(SUNSHINE_ENABLE_TRAY "Enable tray icon" ON)
-
-    if(${SUNSHINE_ENABLE_X11})
-        find_package(X11)
-    else()
-        set(X11_FOUND OFF)
-    endif()
-
-    set(CUDA_FOUND OFF)
-    if(${SUNSHINE_ENABLE_CUDA})
-        include(CheckLanguage)
-        check_language(CUDA)
-
-        if(CMAKE_CUDA_COMPILER)
-            set(CUDA_FOUND ON)
-            enable_language(CUDA)
-
-            message(STATUS "CUDA Compiler Version: ${CMAKE_CUDA_COMPILER_VERSION}")
-            set(CMAKE_CUDA_ARCHITECTURES "")
-
-            # https://tech.amikelive.com/node-930/cuda-compatibility-of-nvidia-display-gpu-drivers/
-            if(CMAKE_CUDA_COMPILER_VERSION VERSION_LESS 6.5)
-                list(APPEND CMAKE_CUDA_ARCHITECTURES 10)
-                # set(CUDA_NVCC_FLAGS "${CUDA_NVCC_FLAGS} -gencode arch=compute_10,code=sm_10")
-            elseif(CMAKE_CUDA_COMPILER_VERSION VERSION_GREATER_EQUAL 6.5)
-                list(APPEND CMAKE_CUDA_ARCHITECTURES 50 52)
-                # set(CUDA_NVCC_FLAGS "${CUDA_NVCC_FLAGS} -gencode arch=compute_50,code=sm_50")
-                # set(CUDA_NVCC_FLAGS "${CUDA_NVCC_FLAGS} -gencode arch=compute_52,code=sm_52")
-            endif()
-
-            if(CMAKE_CUDA_COMPILER_VERSION VERSION_LESS 7.0)
-                list(APPEND CMAKE_CUDA_ARCHITECTURES 11)
-                # set(CUDA_NVCC_FLAGS "${CUDA_NVCC_FLAGS} -gencode arch=compute_11,code=sm_11")
-            elseif(CMAKE_CUDA_COMPILER_VERSION VERSION_GREATER 7.6)
-                list(APPEND CMAKE_CUDA_ARCHITECTURES 60 61 62)
-                # set(CUDA_NVCC_FLAGS "${CUDA_NVCC_FLAGS} -gencode arch=compute_60,code=sm_60")
-                # set(CUDA_NVCC_FLAGS "${CUDA_NVCC_FLAGS} -gencode arch=compute_61,code=sm_61")
-                # set(CUDA_NVCC_FLAGS "${CUDA_NVCC_FLAGS} -gencode arch=compute_62,code=sm_62")
-            endif()
-
-            if(CMAKE_CUDA_COMPILER_VERSION VERSION_LESS 9.0)
-                list(APPEND CMAKE_CUDA_ARCHITECTURES 20)
-                # set(CUDA_NVCC_FLAGS "${CUDA_NVCC_FLAGS} -gencode arch=compute_20,code=sm_20")
-            elseif(CMAKE_CUDA_COMPILER_VERSION VERSION_GREATER_EQUAL 9.0)
-                list(APPEND CMAKE_CUDA_ARCHITECTURES 70)
-                # set(CUDA_NVCC_FLAGS "${CUDA_NVCC_FLAGS} -gencode arch=compute_70,code=sm_70")
-            endif()
-
-            if(CMAKE_CUDA_COMPILER_VERSION VERSION_GREATER_EQUAL 10.0)
-                list(APPEND CMAKE_CUDA_ARCHITECTURES 75)
-                # set(CUDA_NVCC_FLAGS "${CUDA_NVCC_FLAGS} -gencode arch=compute_75,code=sm_75")
-            endif()
-
-            if(CMAKE_CUDA_COMPILER_VERSION VERSION_LESS 11.0)
-                list(APPEND CMAKE_CUDA_ARCHITECTURES 30)
-                # set(CUDA_NVCC_FLAGS "${CUDA_NVCC_FLAGS} -gencode arch=compute_30,code=sm_30")
-            elseif(CMAKE_CUDA_COMPILER_VERSION VERSION_GREATER_EQUAL 11.0)
-                list(APPEND CMAKE_CUDA_ARCHITECTURES 80)
-                # set(CUDA_NVCC_FLAGS "${CUDA_NVCC_FLAGS} -gencode arch=compute_80,code=sm_80")
-            endif()
-
-            if(CMAKE_CUDA_COMPILER_VERSION VERSION_GREATER_EQUAL 11.1)
-                list(APPEND CMAKE_CUDA_ARCHITECTURES 86)
-                # set(CUDA_NVCC_FLAGS "${CUDA_NVCC_FLAGS} -gencode arch=compute_86,code=sm_86")
-            endif()
-
-            if(CMAKE_CUDA_COMPILER_VERSION VERSION_GREATER_EQUAL 11.8)
-                list(APPEND CMAKE_CUDA_ARCHITECTURES 90)
-                # set(CUDA_NVCC_FLAGS "${CUDA_NVCC_FLAGS} -gencode arch=compute_90,code=sm_90")
-            endif()
-
-            if(CMAKE_CUDA_COMPILER_VERSION VERSION_LESS 12.0)
-                list(APPEND CMAKE_CUDA_ARCHITECTURES 35)
-                # set(CUDA_NVCC_FLAGS "${CUDA_NVCC_FLAGS} -gencode arch=compute_35,code=sm_35")
-            endif()
-
-            # message(STATUS "CUDA NVCC Flags: ${CUDA_NVCC_FLAGS}")
-            message(STATUS "CUDA Architectures: ${CMAKE_CUDA_ARCHITECTURES}")
-        endif()
-    endif()
-    if(${SUNSHINE_ENABLE_DRM})
-        find_package(LIBDRM)
-        find_package(LIBCAP)
-    else()
-        set(LIBDRM_FOUND OFF)
-        set(LIBCAP_FOUND OFF)
-    endif()
-    if(${SUNSHINE_ENABLE_WAYLAND})
-        find_package(Wayland)
-    else()
-        set(WAYLAND_FOUND OFF)
-    endif()
-
-    if(X11_FOUND)
-        add_compile_definitions(SUNSHINE_BUILD_X11)
-        include_directories(SYSTEM ${X11_INCLUDE_DIR})
-        list(APPEND PLATFORM_LIBRARIES ${X11_LIBRARIES})
-        list(APPEND PLATFORM_TARGET_FILES src/platform/linux/x11grab.cpp)
-    endif()
-
-    if(CUDA_FOUND)
-        include_directories(SYSTEM third-party/nvfbc)
-        list(APPEND PLATFORM_TARGET_FILES
-                src/platform/linux/cuda.cu
-                src/platform/linux/cuda.cpp
-                third-party/nvfbc/NvFBC.h)
-
-        add_compile_definitions(SUNSHINE_BUILD_CUDA)
-    endif()
-
-    if(LIBDRM_FOUND AND LIBCAP_FOUND)
-        add_compile_definitions(SUNSHINE_BUILD_DRM)
-        include_directories(SYSTEM ${LIBDRM_INCLUDE_DIRS} ${LIBCAP_INCLUDE_DIRS})
-        list(APPEND PLATFORM_LIBRARIES ${LIBDRM_LIBRARIES} ${LIBCAP_LIBRARIES})
-        list(APPEND PLATFORM_TARGET_FILES src/platform/linux/kmsgrab.cpp)
-        list(APPEND SUNSHINE_DEFINITIONS EGL_NO_X11=1)
-    elseif(LIBDRM_FOUND)
-        message(WARNING "Found libdrm, yet there is no libcap")
-    elseif(LIBDRM_FOUND)
-        message(WARNING "Found libcap, yet there is no libdrm")
-    endif()
-
-    if(WAYLAND_FOUND)
-        add_compile_definitions(SUNSHINE_BUILD_WAYLAND)
-        # GEN_WAYLAND: args = `filename`
-        macro(GEN_WAYLAND filename)
-            file(MAKE_DIRECTORY ${CMAKE_BINARY_DIR}/generated-src)
-
-            message("wayland-scanner private-code \
-${CMAKE_SOURCE_DIR}/third-party/wayland-protocols/${filename}.xml \
-${CMAKE_BINARY_DIR}/generated-src/${filename}.c")
-            message("wayland-scanner client-header \
-${CMAKE_SOURCE_DIR}/third-party/wayland-protocols/${filename}.xml \
-${CMAKE_BINARY_DIR}/generated-src/${filename}.h")
-            execute_process(
-                    COMMAND wayland-scanner private-code
-                        ${CMAKE_SOURCE_DIR}/third-party/wayland-protocols/${filename}.xml
-                        ${CMAKE_BINARY_DIR}/generated-src/${filename}.c
-                    COMMAND wayland-scanner client-header
-                        ${CMAKE_SOURCE_DIR}/third-party/wayland-protocols/${filename}.xml
-                        ${CMAKE_BINARY_DIR}/generated-src/${filename}.h
-
-                    RESULT_VARIABLE EXIT_INT
-            )
-
-            if(NOT ${EXIT_INT} EQUAL 0)
-                message(FATAL_ERROR "wayland-scanner failed")
-            endif()
-
-            list(APPEND PLATFORM_TARGET_FILES
-                    ${CMAKE_BINARY_DIR}/generated-src/${filename}.c
-                    ${CMAKE_BINARY_DIR}/generated-src/${filename}.h)
-        endmacro()
-
-        GEN_WAYLAND(xdg-output-unstable-v1)
-        GEN_WAYLAND(wlr-export-dmabuf-unstable-v1)
-
-        include_directories(
-                SYSTEM
-                ${WAYLAND_INCLUDE_DIRS}
-                ${CMAKE_BINARY_DIR}/generated-src
-        )
-
-        list(APPEND PLATFORM_LIBRARIES ${WAYLAND_LIBRARIES})
-        list(APPEND PLATFORM_TARGET_FILES
-                src/platform/linux/wlgrab.cpp
-                src/platform/linux/wayland.cpp)
-    endif()
-    if(NOT ${X11_FOUND} AND NOT (${LIBDRM_FOUND} AND ${LIBCAP_FOUND}) AND NOT ${WAYLAND_FOUND})
-        message(FATAL_ERROR "Couldn't find either x11, wayland, cuda or (libdrm and libcap)")
-    endif()
-
-    # tray icon
-    if(${SUNSHINE_ENABLE_TRAY})
-        pkg_check_modules(APPINDICATOR ayatana-appindicator3-0.1)
-        pkg_check_modules(LIBNOTIFY libnotify)
-        if(NOT APPINDICATOR_FOUND)
-            message(WARNING "Couldn't find appindicator, disabling tray icon")
-            set(SUNSHINE_TRAY 0)
-        else()
-            include_directories(SYSTEM ${APPINDICATOR_INCLUDE_DIRS})
-            link_directories(${APPINDICATOR_LIBRARY_DIRS})
-
-            list(APPEND PLATFORM_TARGET_FILES third-party/tray/tray_linux.c)
-            list(APPEND SUNSHINE_EXTERNAL_LIBRARIES ${APPINDICATOR_LIBRARIES} ${LIBNOTIFY_LIBRARIES})
-        endif()
-    else()
-        set(SUNSHINE_TRAY 0)
-    endif()
-
-    list(APPEND PLATFORM_TARGET_FILES
-            src/platform/linux/publish.cpp
-            src/platform/linux/vaapi.h
-            src/platform/linux/vaapi.cpp
-            src/platform/linux/cuda.h
-            src/platform/linux/graphics.h
-            src/platform/linux/graphics.cpp
-            src/platform/linux/misc.h
-            src/platform/linux/misc.cpp
-            src/platform/linux/audio.cpp
-            src/platform/linux/input.cpp
-            src/platform/linux/x11grab.h
-            src/platform/linux/wayland.h
-            third-party/glad/src/egl.c
-            third-party/glad/src/gl.c
-            third-party/glad/include/EGL/eglplatform.h
-            third-party/glad/include/KHR/khrplatform.h
-            third-party/glad/include/glad/gl.h
-            third-party/glad/include/glad/egl.h)
-
-    list(APPEND PLATFORM_LIBRARIES
-            Boost::dynamic_linking
-            dl
-            evdev
-            numa
-            pulse
-            pulse-simple)
-=======
->>>>>>> b00d7af3
 
 # set version info for this build
 include(${CMAKE_MODULE_PATH}/prep/build_version.cmake)
