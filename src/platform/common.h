--- conflicted
+++ resolved
@@ -422,69 +422,6 @@
   std::unique_ptr<deinit_t>
   enable_socket_qos(uintptr_t native_socket, boost::asio::ip::address &address, uint16_t port, qos_data_type_e data_type);
 
-<<<<<<< HEAD
-/**
- * display_name --> The name of the monitor that SHOULD be displayed
- *    If display_name is empty --> Use the first monitor that's compatible you can find
- *    If you require to use this parameter in a seperate thread --> make a copy of it.
- * 
- * config --> Stream configuration
- * 
- * Returns display_t based on hwdevice_type
- */
-std::shared_ptr<display_t> display(mem_type_e hwdevice_type, const std::string &display_name, const video::config_t &config);
-
-// A list of names of displays accepted as display_name with the mem_type_e
-std::vector<std::string> display_names(mem_type_e hwdevice_type);
-
-boost::process::child run_unprivileged(const std::string &cmd, boost::filesystem::path &working_dir, boost::process::environment &env, FILE *file, std::error_code &ec, boost::process::group *group);
-
-enum class thread_priority_e : int {
-  low,
-  normal,
-  high,
-  critical
-};
-void adjust_thread_priority(thread_priority_e priority);
-
-// Allow OS-specific actions to be taken to prepare for streaming
-void streaming_will_start();
-void streaming_will_stop();
-
-bool restart_supported();
-bool restart();
-
-struct batched_send_info_t {
-  const char *buffer;
-  size_t block_size;
-  size_t block_count;
-
-  std::uintptr_t native_socket;
-  boost::asio::ip::address &target_address;
-  uint16_t target_port;
-};
-bool send_batch(batched_send_info_t &send_info);
-
-enum class qos_data_type_e : int {
-  audio,
-  video
-};
-std::unique_ptr<deinit_t> enable_socket_qos(uintptr_t native_socket, boost::asio::ip::address &address, uint16_t port, qos_data_type_e data_type);
-
-input_t input();
-void move_mouse(input_t &input, int deltaX, int deltaY);
-void abs_mouse(input_t &input, const touch_port_t &touch_port, float x, float y);
-void button_mouse(input_t &input, int button, bool release);
-void scroll(input_t &input, int distance);
-void hscroll(input_t &input, int distance);
-void keyboard(input_t &input, uint16_t modcode, bool release);
-void gamepad(input_t &input, int nr, const gamepad_state_t &gamepad_state);
-void unicode(input_t &input, char *utf8, int size);
-
-int alloc_gamepad(input_t &input, int nr, rumble_queue_t rumble_queue);
-int update_gamepad(input_t &input, int nr, rumble_queue_t rumble_queue);
-void free_gamepad(input_t &input, int nr);
-=======
   /**
    * @brief Open a url in the default web browser.
    * @param url The url to open.
@@ -515,7 +452,8 @@
   alloc_gamepad(input_t &input, int nr, rumble_queue_t rumble_queue);
   void
   free_gamepad(input_t &input, int nr);
->>>>>>> cdbc0e69
+  int
+  update_gamepad(input_t &input, int nr, rumble_queue_t rumble_queue);
 
 #define SERVICE_NAME "Sunshine"
 #define SERVICE_TYPE "_nvstream._tcp"
