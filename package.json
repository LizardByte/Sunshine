{
  "name": "sunshine",
  "version": "0.0.0",
  "scripts": {
    "build": "vite build --debug",
    "build-clean": "vite build --debug --emptyOutDir",
    "dev": "vite",
    "serve": "serve ./tests/fixtures/http --no-port-switching"
  },
  "type": "module",
  "dependencies": {
<<<<<<< HEAD
    "@lizardbyte/shared-web": "2025.326.11214",
    "@popperjs/core": "2.11.8",
    "vue": "3.5.13",
    "vue-i18n": "11.1.3",
    "vue-router": "4.5.1"
=======
    "@lizardbyte/shared-web": "2025.922.181114",
    "vue": "3.5.22",
    "vue-i18n": "11.1.12"
>>>>>>> 08454f73
  },
  "devDependencies": {
    "@codecov/vite-plugin": "1.9.1",
    "@vitejs/plugin-vue": "6.0.1",
    "serve": "14.2.5",
    "vite": "6.3.6",
    "vite-plugin-ejs": "1.7.0"
  }
}<|MERGE_RESOLUTION|>--- conflicted
+++ resolved
@@ -9,17 +9,11 @@
   },
   "type": "module",
   "dependencies": {
-<<<<<<< HEAD
-    "@lizardbyte/shared-web": "2025.326.11214",
+    "@lizardbyte/shared-web": "2025.922.181114",
     "@popperjs/core": "2.11.8",
-    "vue": "3.5.13",
-    "vue-i18n": "11.1.3",
+    "vue": "3.5.22",
+    "vue-i18n": "11.1.12",
     "vue-router": "4.5.1"
-=======
-    "@lizardbyte/shared-web": "2025.922.181114",
-    "vue": "3.5.22",
-    "vue-i18n": "11.1.12"
->>>>>>> 08454f73
   },
   "devDependencies": {
     "@codecov/vite-plugin": "1.9.1",
