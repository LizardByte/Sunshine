<!DOCTYPE html>
<html lang="en">

<head>
      <%- header %>
      <style>
        .config-page {
          padding: 1em;
          border: 1px solid #dee2e6;
          border-top: none;
        }

        .buttons {
          padding: 1em 0;
        }

        .ms-item {
          background-color: #ccc;
          font-size: 12px;
          font-weight: bold;
        }
      </style>
</head>

<body id="app">
  <Navbar></Navbar>
  <div class="container">
    <h1 class="my-4">Configuration</h1>
    <div class="form" v-if="config">
      <!--Header-->
      <ul class="nav nav-tabs">
        <li class="nav-item" v-for="tab in tabs" :key="tab.id">
          <a class="nav-link" :class="{'active': tab.id === currentTab}" href="#"
            @click="currentTab = tab.id">{{tab.name}}</a>
        </li>
      </ul>
      <!--General Tab-->
      <div v-if="currentTab === 'general'" class="config-page">
        <!--Sunshine Name-->
        <div class="mb-3">
          <label for="sunshine_name" class="form-label">Sunshine Name</label>
          <input type="text" class="form-control" id="sunshine_name" placeholder="Sunshine"
            v-model="config.sunshine_name" />
          <div class="form-text">
            The name displayed by Moonlight. If not specified, the PC's hostname is used
          </div>
        </div>
        <!--Log Level-->
        <div class="mb-3">
          <label for="min_log_level" class="form-label">Log Level</label>
          <select id="min_log_level" class="form-select" v-model="config.min_log_level">
            <option value="0">Verbose</option>
            <option value="1">Debug</option>
            <option value="2">Info</option>
            <option value="3">Warning</option>
            <option value="4">Error</option>
            <option value="5">Fatal</option>
            <option value="6">None</option>
          </select>
          <div class="form-text">
            The minimum log level printed to standard out
          </div>
        </div>
        <!--Log Path-->
        <div class="mb-3">
          <label for="log_path" class="form-label">Logfile Path</label>
          <input type="text" class="form-control" id="log_path" placeholder="sunshine.log" v-model="config.log_path" />
          <div class="form-text">
            The file where the current logs of Sunshine are stored.
          </div>
        </div>
        <!--Origin Web UI Allowed-->
        <div class="mb-3">
          <label for="origin_web_ui_allowed" class="form-label">Origin Web UI Allowed</label>
          <select id="origin_web_ui_allowed" class="form-select" v-model="config.origin_web_ui_allowed">
            <option value="pc">Only localhost may access Web UI</option>
            <option value="lan">Only those in LAN may access Web UI</option>
            <option value="wan">Anyone may access Web UI</option>
          </select>
          <div class="form-text">
            The origin of the remote endpoint address that is not denied access to Web UI
          </div>
        </div>
        <!--UPnP-->
        <div class="mb-3">
          <label for="upnp" class="form-label">UPnP</label>
          <select id="upnp" class="form-select" v-model="config.upnp">
            <option value="disabled">Disabled</option>
            <option value="enabled">Enabled</option>
          </select>
          <div class="form-text">Automatically configure port forwarding</div>
        </div>
<<<<<<< HEAD
        <!--Gamepads-->
        <div class="mb-3" v-if="platform === 'windows'">
          <label for="gamepad" class="form-label">Gamepads</label>
          <select id="gamepad" class="form-select" v-model="config.gamepad">
            <option value="auto">Automatic</option>
            <option value="ds4">DS4 (PS4)</option>
            <option value="x360">X360 (Xbox 360)</option>
          </select>
          <div class="form-text">Choose which type of gamepad to emulate on the host</div>
=======
      </div>
      <!--UPnP-->
      <div class="mb-3">
        <label for="upnp" class="form-label">UPnP</label>
        <select id="upnp" class="form-select" v-model="config.upnp">
          <option value="disabled">Disabled</option>
          <option value="enabled">Enabled</option>
        </select>
        <div class="form-text">Automatically configure port forwarding</div>
      </div>
      <!--Gamepads-->
      <div class="mb-3" v-if="platform === 'windows'">
        <label for="gamepad" class="form-label">Gamepads</label>
        <select id="gamepad" class="form-select" v-model="config.gamepad">
          <option value="auto">Automatic</option>
          <option value="ds4">DS4 (PS4)</option>
          <option value="x360">X360 (Xbox 360)</option>
        </select>
        <div class="form-text">Choose which type of gamepad to emulate on the host</div>
      </div>
      <div class="accordion" v-if="config.gamepad === 'ds4'">
        <div class="accordion-item">
          <h2 class="accordion-header">
            <button class="accordion-button" type="button" data-bs-toggle="collapse"
              data-bs-target="#panelsStayOpen-collapseOne">
              Manual DS4 options
            </button>
          </h2>
          <div id="panelsStayOpen-collapseOne" class="accordion-collapse collapse show"
            aria-labelledby="panelsStayOpen-headingOne">
            <div class="accordion-body">
              <div>
                <label for="ds4_back_as_touchpad_click" class="form-label">Map Back/Select to Touchpad Click</label>
                <select id="ds4_back_as_touchpad_click" class="form-select" v-model="config.ds4_back_as_touchpad_click">
                  <option value="disabled">Disabled</option>
                  <option value="enabled">Enabled (default)</option>
                </select>
                <div class="form-text">When forcing DS4 emulation, map Back/Select to Touchpad Click</div>
              </div>
            </div>
          </div>
        </div>
      </div>
      <!--Ping Timeout-->
      <div class="mb-3">
        <label for="ping_timeout" class="form-label">Ping Timeout</label>
        <input
          type="text"
          class="form-control"
          id="ping_timeout"
          placeholder="10000"
          v-model="config.ping_timeout"
        />
        <div class="form-text">
          How long to wait in milliseconds for data from moonlight before shutting down the stream
>>>>>>> 0a563947
        </div>
        <!--Ping Timeout-->
        <div class="mb-3">
          <label for="ping_timeout" class="form-label">Ping Timeout</label>
          <input type="text" class="form-control" id="ping_timeout" placeholder="10000" v-model="config.ping_timeout" />
          <div class="form-text">
            How long to wait in milliseconds for data from moonlight before shutting down the stream
          </div>
        </div>
        <!--Advertised FPS and Resolutions-->
        <div class="mb-3">
          <label for="ping_timeout" class="form-label">Advertised Resolutions and FPS</label>
          <div class="resolutions-container">
            <label>Resolutions</label>
            <div class="resolutions d-flex flex-wrap">
              <div class="p-2 ms-item m-2 d-flex justify-content-between" v-for="(r,i) in resolutions" :key="r">
                <span class="px-2">{{r}}</span>
                <span style="cursor: pointer" @click="resolutions.splice(i,1)">&times;</span>
              </div>
              <form @submit.prevent="resolutions.push(resIn);resIn = '';" class="d-flex align-items-center">
                <input type="text" v-model="resIn" required pattern="[0-9]+x[0-9]+" style="
                  border-top-right-radius: 0;
                  border-bottom-right-radius: 0;
                " class="form-control" />
                <button style="border-top-left-radius: 0; border-bottom-left-radius: 0" class="btn btn-success">
                  +
                </button>
              </form>
            </div>
          </div>
          <div class="fps-container">
            <label>FPS</label>
            <div class="fps d-flex flex-wrap">
              <div class="p-2 ms-item m-2 d-flex justify-content-between" v-for="(f,i) in fps" :key="f">
                <span class="px-2">{{f}}</span>
                <span style="cursor: pointer" @click="fps.splice(i,1)">&times;</span>
              </div>
              <form @submit.prevent="fps.push(fpsIn);fpsIn = '';" class="d-flex align-items-center">
                <input type="text" v-model="fpsIn" required pattern="[0-9]+" style="
                  width: 6ch;
                  border-top-right-radius: 0;
                  border-bottom-right-radius: 0;
                " class="form-control" />
                <button style="border-top-left-radius: 0; border-bottom-left-radius: 0" class="btn btn-success">
                  +
                </button>
              </form>
            </div>
          </div>
          <div class="form-text">
            The display modes advertised by Sunshine<br />
            Some versions of Moonlight, such as Moonlight-nx (Switch), rely on this list to ensure that the requested
            resolutions and fps are supported.<br>
            This setting does <b>not</b> change how the screen stream is sent to Moonlight
          </div>
        </div>
        <!-- Mapping Key AltRight to Key Windows -->
        <div class="mb-3">
          <label for="mapkey" class="form-label">Map Right Alt key to Windows key</label>
          <select id="mapkey" class="form-select" v-model="config.key_rightalt_to_key_win">
            <option value="disabled">Disabled</option>
            <option value="enabled">Enabled</option>
          </select>
          <div class="form-text">
            It may be possible that you cannot send the Windows Key from Moonlight directly.<br />
            In those cases it may be useful to make Sunshine think the Right Alt key is the Windows key
          </div>
        </div>
        <!-- Global Prep Commands -->
        <div class="mb-3 d-flex flex-column">
          <label class="form-label">Command Preparations</label>
          <div class="form-text">
            Configure a list of commands to be executed before or after running any application.
            If any of the specified preparation commands fail, the application launch process will be aborted.
          </div>
          <table class="table" v-if="global_prep_cmd.length > 0">
            <thead>
              <tr>
                <th scope="col"><i class="fas fa-play"></i> Do Command</th>
                <th scope="col"><i class="fas fa-undo"></i> Undo Command</th>
                <th scope="col" v-if="platform === 'windows'">
                  <i class="fas fa-shield-alt"></i> Run as Admin
                </th>
                <th scope="col"></th>
              </tr>
            </thead>
            <tbody>
              <tr v-for="(c, i) in global_prep_cmd">
                <td>
                  <input type="text" class="form-control monospace" v-model="c.do" />
                </td>
                <td>
                  <input type="text" class="form-control monospace" v-model="c.undo" />
                </td>
                <td v-if="platform === 'windows'">
                  <div class="form-check">
                    <input type="checkbox" class="form-check-input" :id="'prep-cmd-admin-' + i" v-model="c.elevated"
                      true-value="true" false-value="false" />
                    <label :for="'prep-cmd-admin-' + i" class="form-check-label">Elevated</label>
                  </div>
                </td>
                <td>
                  <button class="btn btn-danger" @click="editForm['global_prep_cmd'].splice(i,1)">
                    <i class="fas fa-trash"></i>
                  </button>
                  <button class="btn btn-success" @click="add_global_prep_cmd">
                    <i class="fas fa-plus"></i>
                  </button>
                </td>
              </tr>
            </tbody>
          </table>
          <button class="mt-2 btn btn-success" style="margin: 0 auto" @click="add_global_prep_cmd">
            &plus; Add
          </button>
        </div>
      </div>
      <!--Files Tab-->
      <div v-if="currentTab === 'files'" class="config-page">
        <!--Private Key-->
        <div class="mb-3">
          <label for="pkey" class="form-label">Private Key</label>
          <input type="text" class="form-control" id="pkey" placeholder="/dir/pkey.pem" v-model="config.pkey" />
          <div class="form-text">The private key must be 2048 bits</div>
        </div>
        <!--Cert-->
        <div class="mb-3">
          <label for="cert" class="form-label">Cert</label>
          <input type="text" class="form-control" id="cert" placeholder="/dir/cert.pem" v-model="config.cert" />
          <div class="form-text">
            The certificate must be signed with a 2048 bit key
          </div>
        </div>

        <!--State File-->
        <div class="mb-3">
          <label for="file_state" class="form-label">State File</label>
          <input type="text" class="form-control" id="file_state" placeholder="sunshine_state.json"
            v-model="config.file_state" />
          <div class="form-text">
            The file where current state of Sunshine is stored
          </div>
        </div>
        <!--Apps File-->
        <div class="mb-3">
          <label for="file_apps" class="form-label">Apps File</label>
          <input type="text" class="form-control" id="file_apps" placeholder="apps.json" v-model="config.file_apps" />
          <div class="form-text">
            The file where current apps of Sunshine are stored
          </div>
        </div>
      </div>
      <div v-if="currentTab === 'input'" class="config-page">
        <!--Home/Guide Button Emulation Timeout-->
        <div class="mb-3">
          <label for="back_button_timeout" class="form-label">Home/Guide Button Emulation Timeout</label>
          <input type="text" class="form-control" id="back_button_timeout" placeholder="-1"
            v-model="config.back_button_timeout" />
          <div class="form-text">
            If the Back/Select button is held down for the specified number of milliseconds, a Home/Guide button press
            is
            emulated.<br />
            If set to a value &lt; 0 (default), holding the Back/Select button will not emulate the Home/Guide
            button.<br />
          </div>
        </div>
        <!--Enable Mouse Input-->
        <div class="mb-3">
          <label for="mouse" class="form-label">Enable Mouse Input</label>
          <select id="mouse" class="form-select" v-model="config.mouse">
            <option value="disabled">Disabled</option>
            <option value="enabled">Enabled</option>
          </select>
          <div class="form-text">
            Allows guests to control the host system with the mouse
          </div>
        </div>
        <!--Enable Keyboard Input-->
        <div class="mb-3">
          <label for="keyboard" class="form-label">Enable Keyboard Input</label>
          <select id="keyboard" class="form-select" v-model="config.keyboard">
            <option value="disabled">Disabled</option>
            <option value="enabled">Enabled</option>
          </select>
          <div class="form-text">
            Allows guests to control the host system with the keyboard
          </div>
        </div>
        <!--Enable Gamepad Input-->
        <div class="mb-3">
          <label for="gamepad" class="form-label">Enable Gamepad Input</label>
          <select id="gamepad" class="form-select" v-model="config.controller">
            <option value="disabled">Disabled</option>
            <option value="enabled">Enabled</option>
          </select>
          <div class="form-text">
            Allows guests to control the host system with a gamepad / controller
          </div>
        </div>
        <!-- Key Repeat Delay-->
        <div class="mb-3" v-if="platform === 'windows'">
          <label for="key_repeat_delay" class="form-label">Key Repeat Delay</label>
          <input type="text" class="form-control" id="key_repeat_delay" placeholder="500"
            v-model="config.key_repeat_delay" />
          <div class="form-text">
            Control how fast keys will repeat themselves<br />
            The initial delay in milliseconds before repeating keys
          </div>
        </div>
        <!-- Key Repeat Frequency-->
        <div class="mb-3" v-if="platform === 'windows'">
          <label for="key_repeat_frequency" class="form-label">Key Repeat Frequency</label>
          <input type="text" class="form-control" id="key_repeat_frequency" placeholder="24.9"
            v-model="config.key_repeat_frequency" />
          <div class="form-text">
            How often keys repeat every second<br />
            This configurable option supports decimals
          </div>
        </div>
        <!-- Always send scancodes -->
        <div class="mb-3" v-if="platform === 'windows'">
          <label for="always_send_scancodes" class="form-label">Always Send Scancodes</label>
          <select id="always_send_scancodes" class="form-select" v-model="config.always_send_scancodes">
            <option value="disabled">Disabled</option>
            <option value="enabled">Enabled</option>
          </select>
          <div class="form-text">
            Sending scancodes enhances compatibility with games and apps
            but may result in incorrect keyboard input from certain clients
            that aren't using a US English keyboard layout.<br />
            Enable if keyboard input is not working at all in certain applications.<br />
            Disable if keys on the client are generating the wrong input on the host.
          </div>
        </div>
      </div>
      <!--Files Tab-->
      <div v-if="currentTab === 'av'" class="config-page">
        <!--Audio Sink-->
        <div class="mb-3" v-if="platform === 'windows'">
          <label for="audio_sink" class="form-label">Audio Sink</label>
          <input type="text" class="form-control" id="audio_sink" placeholder="Speakers (High Definition Audio Device)"
            v-model="config.audio_sink" />
          <div class="form-text">
            Manually specify a specific audio device to capture. If unset, the device is chosen automatically.<br />
            <b>We strongly recommend leaving this field blank to use automatic device selection!</b><br />
            If you have multiple audio devices with identical names, you can get the Device ID using the following
            command:<br />
            <pre>tools\audio-info.exe</pre>
          </div>
        </div>
        <div class="mb-3" v-if="platform === 'linux'">
          <label for="audio_sink" class="form-label">Audio Sink</label>
          <input type="text" class="form-control" id="audio_sink"
            placeholder="alsa_output.pci-0000_09_00.3.analog-stereo" v-model="config.audio_sink" />
          <div class="form-text">
            The name of the audio sink used for Audio Loopback<br />
            If you do not specify this variable, pulseaudio will select the default monitor device.<br />
            <br />
            You can find the name of the audio sink using either command:<br />
            <pre>pacmd list-sinks | grep "name:"</pre>
            <pre>pactl info | grep Source</pre>
            <br />
          </div>
        </div>
        <div class="mb-3" v-if="platform === 'macos'">
          <label for="audio_sink" class="form-label">Audio Sink</label>
          <input type="text" class="form-control" id="audio_sink" placeholder="BlackHole 2ch"
            v-model="config.audio_sink" />
          <div class="form-text">
            The name of the audio sink used for Audio Loopback<br />
            Sunshine can only access microphones on macOS due to system limitations.<br />
            To stream system audio using <a href="https://github.com/mattingalls/Soundflower" target="_blank">
              Soundflower
            </a> or <a href="https://github.com/ExistentialAudio/BlackHole" target="_blank">
              BlackHole
            </a>.
          </div>
        </div>
        <!--Virtual Sink-->
        <div class="mb-3" v-if="platform === 'windows'">
          <label for="virtual_sink" class="form-label">Virtual Sink</label>
          <input type="text" class="form-control" id="virtual_sink" placeholder="Steam Streaming Speakers"
            v-model="config.virtual_sink" />
          <div class="form-text">
            Manually specify a virtual audio device to use. If unset, the device is chosen automatically.<br />
            <b>We strongly recommend leaving this field blank to use automatic device selection!</b><br />
          </div>
        </div>
        <!--Install Steam Audio Drivers-->
        <div class="mb-3" v-if="platform === 'windows'">
          <label for="install_steam_audio_drivers" class="form-label">Install Steam Audio Drivers</label>
          <select id="install_steam_audio_drivers" class="form-select" v-model="config.install_steam_audio_drivers">
            <option value="disabled">Disabled</option>
            <option value="enabled">Enabled</option>
          </select>
          <div class="form-text">
            If Steam is installed, this will automatically install the Steam Streaming Speakers driver to support
            5.1/7.1 surround sound and muting host audio.
          </div>
        </div>
        <!--Adapter Name -->
        <div class="mb-3" v-if="platform === 'windows'">
          <label for="adapter_name" class="form-label">Adapter Name</label>
          <input type="text" class="form-control" id="adapter_name" placeholder="Radeon RX 580 Series"
            v-model="config.adapter_name" />
          <div class="form-text" v-if="platform === 'windows'">
            Manually specify a GPU to use for capture. If unset, the GPU is chosen automatically.<br />
            <b>We strongly recommend leaving this field blank to use automatic GPU selection!</b><br />
            Note: This GPU must have a display connected and powered on.<br />
            The appropriate values can be found using the following command:<br />
            <pre>tools\dxgi-info.exe</pre>
          </div>
        </div>
        <!--Output Name -->
        <div class="mb-3" v-if="platform === 'windows'">
          <label for="output_name" class="form-label">Output Name</label>
          <input type="text" class="form-control" id="output_name" placeholder="\\.\DISPLAY1"
            v-model="config.output_name" />
          <div class="form-text">
            Manually specify a display to use for capture. If unset, the primary display is captured.<br />
            Note: If you specified a GPU above, this display must be connected to that GPU.<br />
            The appropriate values can be found using the following command:<br />
            tools\dxgi-info.exe<br />
          </div>
        </div>
        <div class="mb-3" v-if="platform === 'linux'">
          <label for="output_name" class="form-label">Monitor number</label>
          <input type="text" class="form-control" id="output_name" placeholder="0" v-model="config.output_name" />
          <div class="form-text">
            During Sunshine startup, you should see the list of detected monitors, e.g.:<br />
            <br />
            <pre style="white-space: pre-line;">
            Info: Detecting connected monitors
            Info: Detected monitor 0: DVI-D-0, connected: false
            Info: Detected monitor 1: HDMI-0, connected: true
            Info: Detected monitor 2: DP-0, connected: true
            Info: Detected monitor 3: DP-1, connected: false
            Info: Detected monitor 4: DVI-D-1, connected: false
          </pre>
            You need to use the value before the colon in the output, e.g. <b>1</b>.
          </div>
        </div>
      </div>
      <div v-if="currentTab === 'advanced'" class="config-page">
        <!--Address family-->
        <div class="mb-3">
          <label for="address_family" class="form-label">Address Family</label>
          <select id="address_family" class="form-select" v-model="config.address_family">
            <option value="ipv4">IPv4 only</option>
            <option value="both">IPv4+IPv6</option>
          </select>
          <div class="form-text">Set the address family used by Sunshine</div>
        </div>
        <!--Port family-->
        <div class="mb-3">
          <label for="port" class="form-label">Port</label>
          <input type="number" min="1029" max="65514" class="form-control" id="port" placeholder="47989"
            v-model="config.port" />
          <div class="form-text">Set the family of ports used by Sunshine</div>
          <!-- Add warning if any port is less than 1024 -->
          <div class="alert alert-danger" v-if="(+effectivePort - 5) < 1024">
            <i class="fa-solid fa-xl fa-triangle-exclamation"></i> Sunshine cannot use ports below 1024!
          </div>
          <!-- Add warning if any port is above 65535 -->
          <div class="alert alert-danger" v-if="(+effectivePort + 21) > 65535">
            <i class="fa-solid fa-xl fa-triangle-exclamation"></i> Ports above 65535 are not available!
          </div>
          <!-- Create a port table for the various ports needed by Sunshine -->
          <table class="table">
            <thead>
              <tr>
                <th scope="col">Protocol</th>
                <th scope="col">Port</th>
                <th scope="col">Note</th>
              </tr>
            </thead>
            <tbody>
              <tr>
                <!-- HTTPS -->
                <td>TCP</td>
                <td>{{+effectivePort - 5}}</td>
                <td></td>
              </tr>
              <tr>
                <!-- HTTP -->
                <td>TCP</td>
                <td>{{+effectivePort}}</td>
                <td>
                  <div class="alert alert-primary" role="alert" v-if="+effectivePort !== 47989">
                    <i class="fa-solid fa-xl fa-circle-info"></i> Use this port to connect with Moonlight.
                  </div>
                </td>
              </tr>
              <tr>
                <!-- Web UI -->
                <td>TCP</td>
                <td>{{+effectivePort + 1}}</td>
                <td>Web UI</td>
              </tr>
              <tr>
                <!-- RTSP -->
                <td>TCP</td>
                <td>{{+effectivePort + 21}}</td>
                <td></td>
              </tr>
              <tr>
                <!-- Video, Control, Audio -->
                <td>UDP</td>
                <td>{{+effectivePort + 9}} - {{+effectivePort + 11}}</td>
                <td></td>
              </tr>
              <!--            <tr>-->
              <!--              &lt;!&ndash; Mic &ndash;&gt;-->
              <!--              <td>UDP</td>-->
              <!--              <td>{{+effectivePort + 13}}</td>-->
              <!--              <td></td>-->
              <!--            </tr>-->
            </tbody>
          </table>
          <!-- add warning about exposing web ui to the internet -->
          <div class="alert alert-warning" v-if="config.origin_web_ui_allowed === 'wan'">
            <i class="fa-solid fa-xl fa-triangle-exclamation"></i> Exposing the Web UI to the internet is a security
            risk!
            Proceed at your own risk!
          </div>
        </div>
        <!-- Quantization Parameter -->
        <div class="mb-3">
          <label for="qp" class="form-label">Quantization Parameter</label>
          <input type="number" class="form-control" id="qp" placeholder="28" v-model="config.qp" />
          <div class="form-text">
            Quantization Parameter<br />
            Some devices may not support Constant Bit Rate.<br />
            For those devices, QP is used instead.<br />
            Higher value means more compression, but less quality<br />
          </div>
        </div>
      </div>
      <!--Software Settings-->
      <div v-if="currentTab === 'sw'" class="config-page">
        <div class="mb-3">
          <label for="sw_preset" class="form-label">SW Presets</label>
          <select id="sw_preset" class="form-select" v-model="config.sw_preset">
            <option value="ultrafast">ultrafast</option>
            <option value="superfast">superfast (default)</option>
            <option value="veryfast">veryfast</option>
            <option value="faster">faster</option>
            <option value="fast">fast</option>
            <option value="medium">medium</option>
            <option value="slow">slow</option>
            <option value="slower">slower</option>
            <option value="veryslow">veryslow</option>
          </select>
          <div class="form-text">
            Optimize the trade-off between encoding speed (encoded frames per second) and compression efficiency
            (quality
            per bit in the bitstream). Defaults to superfast.
          </div>
        </div>
        <div class="mb-3">
          <label for="sw_tune" class="form-label">SW Tune</label>
          <select id="sw_tune" class="form-select" v-model="config.sw_tune">
            <option value="film">film -- use for high quality movie content; lowers deblocking</option>
            <option value="animation">animation -- good for cartoons; uses higher deblocking and more reference frames
            </option>
            <option value="grain">grain -- preserves the grain structure in old, grainy film material</option>
            <option value="stillimage">stillimage -- good for slideshow-like content</option>
            <option value="fastdecode">fastdecode -- allows faster decoding by disabling certain filters</option>
            <option value="zerolatency">zerolatency -- good for fast encoding and low-latency streaming (default)
            </option>
          </select>
          <div class="form-text">
            Tuning options, which are applied after the preset. Defaults to zerolatency.
          </div>
        </div>
      </div>
      <!--Nvidia Encoder Settings-->
      <div v-if="currentTab === 'nv'" class="config-page">
        <!--NVENC SETTINGS-->
        <div class="mb-3">
          <label for="nvenc_preset" class="form-label">Performance preset</label>
          <select id="nvenc_preset" class="form-select" v-model="config.nvenc_preset">
            <option value="1">P1 (fastest, default)</option>
            <option value="2">P2</option>
            <option value="3">P3</option>
            <option value="4">P4</option>
            <option value="5">P5</option>
            <option value="6">P6</option>
            <option value="7">P7 (slowest)</option>
          </select>
          <div class="form-text">Higher numbers improve compression (quality at given bitrate) at the cost of
            <strong>increased encoding latency</strong>.<br>
            Recommended to change only when limited by network or decoder, otherwise similar effect can be accomplished
            by
            increasing bitrate.
          </div>
        </div>
        <div class="mb-3">
          <label for="nvenc_twopass" class="form-label">Two-pass mode</label>
          <select id="nvenc_twopass" class="form-select" v-model="config.nvenc_twopass">
            <option value="disabled">Disabled (fastest, not recommended)</option>
            <option value="quarter_res">Quarter resolution (faster, default)</option>
            <option value="full_res">Full resolution (slower)</option>
          </select>
          <div class="form-text">Adds preliminary encoding pass.<br>
            This allows to detect more motion vectors, better distribute bitrate across the frame and more strictly
            adhere
            to
            bitrate limits.<br>
            Disabling it is not recommended since this can lead to occasional bitrate overshoot and subsequent packet
            loss.
          </div>
        </div>
        <div class="accordion">
          <div class="accordion-item">
            <h2 class="accordion-header">
              <button class="accordion-button" type="button" data-bs-toggle="collapse"
                data-bs-target="#panelsStayOpen-collapseOne">
                Miscellaneous options
              </button>
            </h2>
            <div id="panelsStayOpen-collapseOne" class="accordion-collapse collapse show"
              aria-labelledby="panelsStayOpen-headingOne">
              <div class="accordion-body">
                <div class="mb-3" v-if="platform === 'windows'">
                  <label for="nvenc_realtime_hags" class="form-label">Use realtime priority in hardware accelerated gpu
                    scheduling</label>
                  <select id="nvenc_realtime_hags" class="form-select" v-model="config.nvenc_realtime_hags">
                    <option value="disabled">Disabled</option>
                    <option value="enabled">Enabled (default)</option>
                  </select>
                  <div class="form-text">Currently NVIDIA drivers may freeze in encoder when
                    <a href="https://devblogs.microsoft.com/directx/hardware-accelerated-gpu-scheduling/">HAGS</a>
                    is enabled, realtime priority is used and VRAM utilization is close to maximum.<br>
                    Disabling this option lowers the priority to high, sidestepping the freeze at the cost of reduced
                    capture
                    performance when the GPU is heavily loaded.
                  </div>
                </div>
                <div>
                  <label for="nvenc_h264_cavlc" class="form-label">Prefer CAVLC over CABAC in H.264</label>
                  <select id="nvenc_h264_cavlc" class="form-select" v-model="config.nvenc_h264_cavlc">
                    <option value="disabled">Disabled (default)</option>
                    <option value="enabled">Enabled</option>
                  </select>
                  <div class="form-text">Simpler form of entropy coding.<br>
                    CAVLC needs around 10% more bitrate for same quality.<br>
                    Only relevant for really old decoding devices.
                  </div>
                </div>
              </div>
            </div>
          </div>
        </div>
      </div>
      <!--Intel Encoder Settings-->
      <div v-if="currentTab === 'qsv'" class="config-page">
        <div class="mb-3">
          <label for="qsv_preset" class="form-label">QuickSync Preset</label>
          <select id="qsv_preset" class="form-select" v-model="config.qsv_preset">
            <option value="veryfast">fastest (lowest quality)</option>
            <option value="faster">faster (lower quality)</option>
            <option value="fast">fast (low quality)</option>
            <option value="medium">medium (default)</option>
            <option value="slow">slow (good quality)</option>
            <option value="slower">slower (better quality)</option>
            <option value="slowest">slowest (best quality)</option>
          </select>
        </div>
        <div class="mb-3">
          <label for="qsv_coder" class="form-label">QuickSync Coder (H264)</label>
          <select id="qsv_coder" class="form-select" v-model="config.qsv_coder">
            <option value="auto">auto -- let ffmpeg decide (default)</option>
            <option value="cabac">cabac -- context adaptive binary arithmetic coding - higher quality</option>
            <option value="cavlc">cavlc -- context adaptive variable-length coding - faster decode</option>
          </select>
        </div>
      </div>
      <!--AMD Encoder Settings-->
      <div v-if="currentTab === 'amd'" class="config-page">
        <!--Presets-->
        <div class="mb-3">
          <label for="amd_quality" class="form-label">AMF Quality</label>
          <select id="amd_quality" class="form-select" v-model="config.amd_quality">
            <option value="speed">speed -- prefer speed</option>
            <option value="balanced">balanced -- balanced (default)</option>
            <option value="quality">quality -- prefer quality</option>
          </select>
        </div>
        <div class="mb-3">
          <label for="amd_rc" class="form-label">AMF Rate Control</label>
          <select id="amd_rc" class="form-select" v-model="config.amd_rc">
            <option value="cqp">cqp -- constant qp mode</option>
            <option value="vbr_latency">vbr_latency -- latency constrained variable bitrate (default)</option>
            <option value="vbr_peak">vbr_peak -- peak constrained variable bitrate</option>
            <option value="cbr">cbr -- constant bitrate</option>
          </select>
        </div>
        <div class="mb-3">
          <label for="amd_usage" class="form-label">AMF Usage</label>
          <select id="amd_usage" class="form-select" v-model="config.amd_usage">
            <option value="transcoding">transcoding -- transcoding (slowest)</option>
            <option value="webcam">webcam -- webcam (slow)</option>
            <option value="lowlatency">lowlatency - low latency (fast)</option>
            <option value="ultralowlatency">ultralowlatency - ultra low latency (fastest)</option>
          </select>
        </div>
        <div class="mb-3">
          <label for="amd_preanalysis" class="form-label">AMF Preanalysis</label>
          <select id="amd_preanalysis" class="form-select" v-model="config.amd_preanalysis">
            <option value="enabled">enabled</option>
            <option value="disabled">disabled (default)</option>
          </select>
        </div>
        <div class="mb-3">
          <label for="amd_vbaq" class="form-label">AMF Variance Based Adaptive Quantization (VBAQ)</label>
          <select id="amd_vbaq" class="form-select" v-model="config.amd_vbaq">
            <option value="enabled">enabled (default)</option>
            <option value="disabled">disabled</option>
          </select>
        </div>
        <div class="mb-3">
          <label for="amd_coder" class="form-label">AMF Coder (H264)</label>
          <select id="amd_coder" class="form-select" v-model="config.amd_coder">
            <option value="auto">auto -- let ffmpeg decide (default)</option>
            <option value="cabac">cabac -- context adaptive variable-length coding - higher quality</option>
            <option value="cavlc">cavlc -- context adaptive binary arithmetic coding - faster decode</option>
          </select>
        </div>
      </div>
      <!--VA-API Encoder Settings-->
      <div v-if="currentTab === 'va-api'" class="config-page">
        <input class="form-control" id="adapter_name" placeholder="/dev/dri/renderD128" v-model="config.adapter_name" />
      </div>
      <!--VideoToolbox Encoder Settings-->
      <div v-if="currentTab === 'vt'" class="config-page">
        <!--Presets-->
        <div class="mb-3">
          <label for="vt_coder" class="form-label">VideoToolbox Coder</label>
          <select id="vt_coder" class="form-select" v-model="config.vt_coder">
            <option value="auto">auto</option>
            <option value="cabac">cabac</option>
            <option value="cavlc">cavlc</option>
          </select>
        </div>
        <div class="mb-3">
          <label for="vt_software" class="form-label">VideoToolbox Software Encoding</label>
          <select id="vt_software" class="form-select" v-model="config.vt_software">
            <option value="auto">auto</option>
            <option value="disabled">disabled</option>
            <option value="allowed">allowed</option>
            <option value="forced">forced</option>
          </select>
        </div>
        <div class="mb-3">
          <label for="vt_realtime" class="form-label">VideoToolbox Realtime Encoding</label>
          <select id="vt_realtime" class="form-select" v-model="config.vt_realtime">
            <option value="enabled">enabled</option>
            <option value="disabled">disabled</option>
          </select>
        </div>
      </div>
    </div>
    <div class="alert alert-success my-4" v-if="saved && !restarted">
      <b>Success!</b> Click 'Apply' to restart Sunshine and apply changes. This will terminate any running sessions.
    </div>
    <div class="alert alert-success my-4" v-if="restarted">
      <b>Success!</b> Sunshine is restarting to apply changes.
    </div>
    <div class="mb-3 buttons">
      <button class="btn btn-primary" @click="save">Save</button>
      <button class="btn btn-success" @click="apply" v-if="saved && !restarted">Apply</button>
    </div>
  </div>
</body>
<script type="module">
  import { createApp } from 'vue'
  import Navbar from './Navbar.vue'

  // create dictionary for defaultConfig
  const defaultConfig = {
    "address_family": "ipv4",
    "always_send_scancodes": "enabled",
    "amd_coder": "auto",
    "amd_preanalysis": "disabled",
    "amd_quality": "balanced",
    "amd_rc": "vbr_latency",
    "amd_usage": "ultralowlatency",
    "amd_vbaq": "enabled",
    "capture": "",
    "controller": "enabled",
    "install_steam_audio_drivers": "enabled",
    "ds4_back_as_touchpad_click": "enabled",
    "dwmflush": "enabled",
    "encoder": "",
    "fps": "[10,30,60,90,120]",
    "gamepad": "auto",
    "hevc_mode": 0,
    "av1_mode": 0,
    "key_rightalt_to_key_win": "disabled",
    "keyboard": "enabled",
    "min_log_level": 2,
    "mouse": "enabled",
    "nvenc_h264_cavlc": "disabled",
    "nvenc_preset": "1",
    "nvenc_realtime_hags": "enabled",
    "nvenc_twopass": "quarter_res",
    "origin_web_ui_allowed": "lan",
    "qsv_coder": "auto",
    "qsv_preset": "medium",
    "resolutions": "[352x240,480x360,858x480,1280x720,1920x1080,2560x1080,3440x1440,1920x1200,3840x2160,3840x1600]",
    "sw_preset": "superfast",
    "sw_tune": "zerolatency",
    "upnp": "disabled",
    "vt_coder": "auto",
    "vt_realtime": "enabled",
    "vt_software": "auto",
    "global_prep_cmd": "[]",
  }

  const app = createApp({
    components: {
      Navbar
    },
    data() {
      return {
        platform: "",
        saved: false,
        restarted: false,
        config: null,
        fps: [],
        resolutions: [],
        currentTab: "general",
        resIn: "",
        fpsIn: "",
        global_prep_cmd: [],
        tabs: [
          {
            id: "general",
            name: "General",
          },
          {
            id: "files",
            name: "Files",
          },
          {
            id: "input",
            name: "Input",
          },
          {
            id: "av",
            name: "Audio/Video",
          },
          {
            id: "advanced",
            name: "Advanced",
          },
          {
            id: "nv",
            name: "NVIDIA NVENC Encoder",
          },
          {
            id: "qsv",
            name: "Intel QuickSync Encoder",
          },
          {
            id: "amd",
            name: "AMD AMF Encoder",
          },
          {
            id: "va-api",
            name: "VA-API Encoder",
          },
          {
            id: "vt",
            name: "VideoToolbox Encoder",
          },
          {
            id: "sw",
            name: "Software Encoder",
          },
        ],
      };
    },
    created() {
      fetch("/api/config")
        .then((r) => r.json())
        .then((r) => {
          this.config = r;
          this.platform = this.config.platform;

          var app = document.getElementById("app");
          if (this.platform === "windows") {
            this.tabs = this.tabs.filter((el) => {
              return el.id !== "va-api" && el.id !== "vt";
            });
          }
          if (this.platform === "linux") {
            this.tabs = this.tabs.filter((el) => {
              return el.id !== "amd" && el.id !== "qsv" && el.id !== "vt";
            });
          }
          if (this.platform === "macos") {
            this.tabs = this.tabs.filter((el) => {
              return el.id !== "amd" && el.id !== "nv" && el.id !== "qsv" && el.id !== "va-api";
            });
          }

          // remove values we don't want in the config file
          delete this.config.platform;
          delete this.config.status;
          delete this.config.version;
          //Populate default values if not present in config
          for (let key in defaultConfig) {
            if (this.config[key] === undefined) {
              this.config[key] = defaultConfig[key]
            }
          }

          this.fps = JSON.parse(this.config.fps);
          //Resolutions should be fixed because are not valid JSON
          let res = this.config.resolutions.substring(
            1,
            this.config.resolutions.length - 1
          );
          let resolutions = [];
          res.split(",").forEach((r) => resolutions.push(r.trim()));
          this.resolutions = resolutions;

          this.config.global_prep_cmd = this.config.global_prep_cmd || [];
          this.global_prep_cmd = JSON.parse(this.config.global_prep_cmd);
        });
    },
    methods: {
      forceUpdate() {
        this.$forceUpdate()
      },
      serialize() {
        let nl = this.config === "windows" ? "\r\n" : "\n";
        this.config.resolutions =
          "[" +
          nl +
          "    " +
          this.resolutions.join("," + nl + "    ") +
          nl +
          "]";
        // remove quotes from values in fps
        this.config.fps = JSON.stringify(this.fps).replace(/"/g, "");
        this.config.global_prep_cmd = JSON.stringify(this.global_prep_cmd);
      },
      save() {
        this.saved = false;
        this.restarted = false;
        this.serialize();

        // create a temp copy of this.config to use for the post request
        let config = JSON.parse(JSON.stringify(this.config))

        // delete default values from this.config
        for (let key in defaultConfig) {
          let delete_value = false
          if (key === "resolutions" || key === "fps") {
            let regex = /([\d]+x[\d]+)/g
            // Use a regular expression to find each value and replace it with a quoted version

            let config_value = JSON.parse(config[key].replace(regex, '"$1"')).toString()
            let default_value = JSON.parse(defaultConfig[key].replace(regex, '"$1"')).toString()

            if (config_value === default_value) {
              delete_value = true
            }
          }

          if (config[key] === defaultConfig[key]) {
            delete_value = true
          }

          if (delete_value) {
            delete config[key]
          }
        }

        return fetch("/api/config", {
          method: "POST",
          body: JSON.stringify(config),
        }).then((r) => {
          if (r.status === 200) {
            this.saved = true
            return this.saved
          }
          else {
            return false
          }
        });
      },
      apply() {
        this.saved = this.restarted = false;
        let saved = this.save();

        saved.then((result) => {
          if (result === true) {
            this.restarted = true;
            setTimeout(() => {
              this.saved = this.restarted = false;
            }, 5000);
            fetch("/api/restart", {
              method: "POST"
            });
          }
        });
      },
      add_global_prep_cmd() {
        let template = {
          do: "",
          undo: "",
        };

        if (this.platform === 'windows') {
          template = { ...template, elevated: false };
        }
        this.global_prep_cmd.push(template);
      },
    },
    computed: {
      effectivePort() {
        // Convert config.port to a number.
        const port = +this.config?.port

        // Check if port is NaN or a falsy value (like 0, empty string, etc.).
        // If so, default to config port. Otherwise, use the value of port.
        return port ? port : 47989
      },
    }
  });

  app.mount("#app");
</script><|MERGE_RESOLUTION|>--- conflicted
+++ resolved
@@ -81,26 +81,6 @@
             The origin of the remote endpoint address that is not denied access to Web UI
           </div>
         </div>
-        <!--UPnP-->
-        <div class="mb-3">
-          <label for="upnp" class="form-label">UPnP</label>
-          <select id="upnp" class="form-select" v-model="config.upnp">
-            <option value="disabled">Disabled</option>
-            <option value="enabled">Enabled</option>
-          </select>
-          <div class="form-text">Automatically configure port forwarding</div>
-        </div>
-<<<<<<< HEAD
-        <!--Gamepads-->
-        <div class="mb-3" v-if="platform === 'windows'">
-          <label for="gamepad" class="form-label">Gamepads</label>
-          <select id="gamepad" class="form-select" v-model="config.gamepad">
-            <option value="auto">Automatic</option>
-            <option value="ds4">DS4 (PS4)</option>
-            <option value="x360">X360 (Xbox 360)</option>
-          </select>
-          <div class="form-text">Choose which type of gamepad to emulate on the host</div>
-=======
       </div>
       <!--UPnP-->
       <div class="mb-3">
@@ -156,7 +136,6 @@
         />
         <div class="form-text">
           How long to wait in milliseconds for data from moonlight before shutting down the stream
->>>>>>> 0a563947
         </div>
         <!--Ping Timeout-->
         <div class="mb-3">
