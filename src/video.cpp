/**
 * @file src/video.cpp
 * @brief Definitions for video.
 */
// standard includes
#include <atomic>
#include <bitset>
#include <list>
#include <thread>

// lib includes
#include <boost/pointer_cast.hpp>

extern "C" {
#include <libavutil/imgutils.h>
#include <libavutil/mastering_display_metadata.h>
#include <libavutil/opt.h>
#include <libavutil/pixdesc.h>
}

// local includes
#include "cbs.h"
#include "config.h"
#include "display_device.h"
#include "globals.h"
#include "input.h"
#include "logging.h"
#include "nvenc/nvenc_base.h"
#include "platform/common.h"
#include "sync.h"
#include "video.h"

#ifdef _WIN32
extern "C" {
  #include <libavutil/hwcontext_d3d11va.h>
}
#endif

using namespace std::literals;

namespace video {

  namespace {
    /**
     * @brief Check if we can allow probing for the encoders.
     * @return True if there should be no issues with the probing, false if we should prevent it.
     */
    bool allow_encoder_probing() {
      const auto devices {display_device::enumerate_devices()};

      // If there are no devices, then either the API is not working correctly or OS does not support the lib.
      // Either way we should not block the probing in this case as we can't tell what's wrong.
      if (devices.empty()) {
        return true;
      }

      // Since Windows 11 24H2, it is possible that there will be no active devices present
      // for some reason (probably a bug). Trying to probe encoders in such a state locks/breaks the DXGI
      // and also the display device for Windows. So we must have at least 1 active device.
      const bool at_least_one_device_is_active = std::any_of(std::begin(devices), std::end(devices), [](const auto &device) {
        // If device has additional info, it is active.
        return static_cast<bool>(device.m_info);
      });

      if (at_least_one_device_is_active) {
        return true;
      }

      BOOST_LOG(error) << "No display devices are active at the moment! Cannot probe the encoders.";
      return false;
    }
  }  // namespace

  void free_ctx(AVCodecContext *ctx) {
    avcodec_free_context(&ctx);
  }

  void free_frame(AVFrame *frame) {
    av_frame_free(&frame);
  }

  void free_buffer(AVBufferRef *ref) {
    av_buffer_unref(&ref);
  }

  namespace nv {

    enum class profile_h264_e : int {
      high = 2,  ///< High profile
      high_444p = 3,  ///< High 4:4:4 Predictive profile
    };

    enum class profile_hevc_e : int {
      main = 0,  ///< Main profile
      main_10 = 1,  ///< Main 10 profile
      rext = 2,  ///< Rext profile
    };

  }  // namespace nv

  namespace qsv {

    enum class profile_h264_e : int {
      high = 100,  ///< High profile
      high_444p = 244,  ///< High 4:4:4 Predictive profile
    };

    enum class profile_hevc_e : int {
      main = 1,  ///< Main profile
      main_10 = 2,  ///< Main 10 profile
      rext = 4,  ///< RExt profile
    };

    enum class profile_av1_e : int {
      main = 1,  ///< Main profile
      high = 2,  ///< High profile
    };

  }  // namespace qsv

  util::Either<avcodec_buffer_t, int> dxgi_init_avcodec_hardware_input_buffer(platf::avcodec_encode_device_t *);
  util::Either<avcodec_buffer_t, int> vaapi_init_avcodec_hardware_input_buffer(platf::avcodec_encode_device_t *);
  util::Either<avcodec_buffer_t, int> cuda_init_avcodec_hardware_input_buffer(platf::avcodec_encode_device_t *);
  util::Either<avcodec_buffer_t, int> vt_init_avcodec_hardware_input_buffer(platf::avcodec_encode_device_t *);

  class avcodec_software_encode_device_t: public platf::avcodec_encode_device_t {
  public:
    int convert(platf::img_t &img) override {
      // If we need to add aspect ratio padding, we need to scale into an intermediate output buffer
      bool requires_padding = (sw_frame->width != sws_output_frame->width || sw_frame->height != sws_output_frame->height);

      // Setup the input frame using the caller's img_t
      sws_input_frame->data[0] = img.data;
      sws_input_frame->linesize[0] = img.row_pitch;

      // Perform color conversion and scaling to the final size
      auto status = sws_scale_frame(sws.get(), requires_padding ? sws_output_frame.get() : sw_frame.get(), sws_input_frame.get());
      if (status < 0) {
        char string[AV_ERROR_MAX_STRING_SIZE];
        BOOST_LOG(error) << "Couldn't scale frame: "sv << av_make_error_string(string, AV_ERROR_MAX_STRING_SIZE, status);
        return -1;
      }

      // If we require aspect ratio padding, copy the output frame into the final padded frame
      if (requires_padding) {
        auto fmt_desc = av_pix_fmt_desc_get((AVPixelFormat) sws_output_frame->format);
        auto planes = av_pix_fmt_count_planes((AVPixelFormat) sws_output_frame->format);
        for (int plane = 0; plane < planes; plane++) {
          auto shift_h = plane == 0 ? 0 : fmt_desc->log2_chroma_h;
          auto shift_w = plane == 0 ? 0 : fmt_desc->log2_chroma_w;
          auto offset = ((offsetW >> shift_w) * fmt_desc->comp[plane].step) + (offsetH >> shift_h) * sw_frame->linesize[plane];

          // Copy line-by-line to preserve leading padding for each row
          for (int line = 0; line < sws_output_frame->height >> shift_h; line++) {
            memcpy(sw_frame->data[plane] + offset + (line * sw_frame->linesize[plane]), sws_output_frame->data[plane] + (line * sws_output_frame->linesize[plane]), (size_t) (sws_output_frame->width >> shift_w) * fmt_desc->comp[plane].step);
          }
        }
      }

      // If frame is not a software frame, it means we still need to transfer from main memory
      // to vram memory
      if (frame->hw_frames_ctx) {
        auto status = av_hwframe_transfer_data(frame, sw_frame.get(), 0);
        if (status < 0) {
          char string[AV_ERROR_MAX_STRING_SIZE];
          BOOST_LOG(error) << "Failed to transfer image data to hardware frame: "sv << av_make_error_string(string, AV_ERROR_MAX_STRING_SIZE, status);
          return -1;
        }
      }

      return 0;
    }

    int set_frame(AVFrame *frame, AVBufferRef *hw_frames_ctx) override {
      this->frame = frame;

      // If it's a hwframe, allocate buffers for hardware
      if (hw_frames_ctx) {
        hw_frame.reset(frame);

        if (av_hwframe_get_buffer(hw_frames_ctx, frame, 0)) {
          return -1;
        }
      } else {
        sw_frame.reset(frame);
      }

      return 0;
    }

    void apply_colorspace() override {
      auto avcodec_colorspace = avcodec_colorspace_from_sunshine_colorspace(colorspace);
      sws_setColorspaceDetails(sws.get(), sws_getCoefficients(SWS_CS_DEFAULT), 0, sws_getCoefficients(avcodec_colorspace.software_format), avcodec_colorspace.range - 1, 0, 1 << 16, 1 << 16);
    }

    /**
     * When preserving aspect ratio, ensure that padding is black
     */
    void prefill() {
      auto frame = sw_frame ? sw_frame.get() : this->frame;
      av_frame_get_buffer(frame, 0);
      av_frame_make_writable(frame);
      ptrdiff_t linesize[4] = {frame->linesize[0], frame->linesize[1], frame->linesize[2], frame->linesize[3]};
      av_image_fill_black(frame->data, linesize, (AVPixelFormat) frame->format, frame->color_range, frame->width, frame->height);
    }

    int init(int in_width, int in_height, AVFrame *frame, AVPixelFormat format, bool hardware) {
      // If the device used is hardware, yet the image resides on main memory
      if (hardware) {
        sw_frame.reset(av_frame_alloc());

        sw_frame->width = frame->width;
        sw_frame->height = frame->height;
        sw_frame->format = format;
      } else {
        this->frame = frame;
      }

      // Fill aspect ratio padding in the destination frame
      prefill();

      auto out_width = frame->width;
      auto out_height = frame->height;

      // Ensure aspect ratio is maintained
      auto scalar = std::fminf((float) out_width / in_width, (float) out_height / in_height);
      out_width = in_width * scalar;
      out_height = in_height * scalar;

      sws_input_frame.reset(av_frame_alloc());
      sws_input_frame->width = in_width;
      sws_input_frame->height = in_height;
      sws_input_frame->format = AV_PIX_FMT_BGR0;

      sws_output_frame.reset(av_frame_alloc());
      sws_output_frame->width = out_width;
      sws_output_frame->height = out_height;
      sws_output_frame->format = format;

      // Result is always positive
      offsetW = (frame->width - out_width) / 2;
      offsetH = (frame->height - out_height) / 2;

      sws.reset(sws_alloc_context());
      if (!sws) {
        return -1;
      }

      AVDictionary *options {nullptr};
      av_dict_set_int(&options, "srcw", sws_input_frame->width, 0);
      av_dict_set_int(&options, "srch", sws_input_frame->height, 0);
      av_dict_set_int(&options, "src_format", sws_input_frame->format, 0);
      av_dict_set_int(&options, "dstw", sws_output_frame->width, 0);
      av_dict_set_int(&options, "dsth", sws_output_frame->height, 0);
      av_dict_set_int(&options, "dst_format", sws_output_frame->format, 0);
      av_dict_set_int(&options, "sws_flags", SWS_LANCZOS | SWS_ACCURATE_RND, 0);
      av_dict_set_int(&options, "threads", config::video.min_threads, 0);

      auto status = av_opt_set_dict(sws.get(), &options);
      av_dict_free(&options);
      if (status < 0) {
        char string[AV_ERROR_MAX_STRING_SIZE];
        BOOST_LOG(error) << "Failed to set SWS options: "sv << av_make_error_string(string, AV_ERROR_MAX_STRING_SIZE, status);
        return -1;
      }

      status = sws_init_context(sws.get(), nullptr, nullptr);
      if (status < 0) {
        char string[AV_ERROR_MAX_STRING_SIZE];
        BOOST_LOG(error) << "Failed to initialize SWS: "sv << av_make_error_string(string, AV_ERROR_MAX_STRING_SIZE, status);
        return -1;
      }

      return 0;
    }

    // Store ownership when frame is hw_frame
    avcodec_frame_t hw_frame;

    avcodec_frame_t sw_frame;
    avcodec_frame_t sws_input_frame;
    avcodec_frame_t sws_output_frame;
    sws_t sws;

    // Offset of input image to output frame in pixels
    int offsetW;
    int offsetH;
  };

  enum flag_e : uint32_t {
    DEFAULT = 0,  ///< Default flags
    PARALLEL_ENCODING = 1 << 1,  ///< Capture and encoding can run concurrently on separate threads
    H264_ONLY = 1 << 2,  ///< When HEVC is too heavy
    LIMITED_GOP_SIZE = 1 << 3,  ///< Some encoders don't like it when you have an infinite GOP_SIZE. e.g. VAAPI
    SINGLE_SLICE_ONLY = 1 << 4,  ///< Never use multiple slices. Older intel iGPU's ruin it for everyone else
    CBR_WITH_VBR = 1 << 5,  ///< Use a VBR rate control mode to simulate CBR
    RELAXED_COMPLIANCE = 1 << 6,  ///< Use FF_COMPLIANCE_UNOFFICIAL compliance mode
    NO_RC_BUF_LIMIT = 1 << 7,  ///< Don't set rc_buffer_size
    REF_FRAMES_INVALIDATION = 1 << 8,  ///< Support reference frames invalidation
    ALWAYS_REPROBE = 1 << 9,  ///< This is an encoder of last resort and we want to aggressively probe for a better one
    YUV444_SUPPORT = 1 << 10,  ///< Encoder may support 4:4:4 chroma sampling depending on hardware
  };

  class avcodec_encode_session_t: public encode_session_t {
  public:
    avcodec_encode_session_t() = default;

    avcodec_encode_session_t(avcodec_ctx_t &&avcodec_ctx, std::unique_ptr<platf::avcodec_encode_device_t> encode_device, int inject):
        avcodec_ctx {std::move(avcodec_ctx)},
        device {std::move(encode_device)},
        inject {inject} {
    }

    avcodec_encode_session_t(avcodec_encode_session_t &&other) noexcept = default;

    ~avcodec_encode_session_t() {
      // Order matters here because the context relies on the hwdevice still being valid
      avcodec_ctx.reset();
      device.reset();
    }

    // Ensure objects are destroyed in the correct order
    avcodec_encode_session_t &operator=(avcodec_encode_session_t &&other) {
      device = std::move(other.device);
      avcodec_ctx = std::move(other.avcodec_ctx);
      replacements = std::move(other.replacements);
      sps = std::move(other.sps);
      vps = std::move(other.vps);

      inject = other.inject;

      return *this;
    }

    int convert(platf::img_t &img) override {
      if (!device) {
        return -1;
      }
      return device->convert(img);
    }

    void request_idr_frame() override {
      if (device && device->frame) {
        auto &frame = device->frame;
        frame->pict_type = AV_PICTURE_TYPE_I;
        frame->flags |= AV_FRAME_FLAG_KEY;
      }
    }

    void request_normal_frame() override {
      if (device && device->frame) {
        auto &frame = device->frame;
        frame->pict_type = AV_PICTURE_TYPE_NONE;
        frame->flags &= ~AV_FRAME_FLAG_KEY;
      }
    }

    void invalidate_ref_frames(int64_t first_frame, int64_t last_frame) override {
      BOOST_LOG(error) << "Encoder doesn't support reference frame invalidation";
      request_idr_frame();
    }

    avcodec_ctx_t avcodec_ctx;
    std::unique_ptr<platf::avcodec_encode_device_t> device;

    std::vector<packet_raw_t::replace_t> replacements;

    cbs::nal_t sps;
    cbs::nal_t vps;

    // inject sps/vps data into idr pictures
    int inject;
  };

  class nvenc_encode_session_t: public encode_session_t {
  public:
    nvenc_encode_session_t(std::unique_ptr<platf::nvenc_encode_device_t> encode_device):
        device(std::move(encode_device)) {
    }

    int convert(platf::img_t &img) override {
      if (!device) {
        return -1;
      }
      return device->convert(img);
    }

    void request_idr_frame() override {
      force_idr = true;
    }

    void request_normal_frame() override {
      force_idr = false;
    }

    void invalidate_ref_frames(int64_t first_frame, int64_t last_frame) override {
      if (!device || !device->nvenc) {
        return;
      }

      if (!device->nvenc->invalidate_ref_frames(first_frame, last_frame)) {
        force_idr = true;
      }
    }

    nvenc::nvenc_encoded_frame encode_frame(uint64_t frame_index) {
      if (!device || !device->nvenc) {
        return {};
      }

      auto result = device->nvenc->encode_frame(frame_index, force_idr);
      force_idr = false;
      return result;
    }

  private:
    std::unique_ptr<platf::nvenc_encode_device_t> device;
    bool force_idr = false;
  };

  struct sync_session_ctx_t {
    safe::signal_t *join_event;
    safe::mail_raw_t::event_t<bool> shutdown_event;
    safe::mail_raw_t::queue_t<packet_t> packets;
    safe::mail_raw_t::event_t<bool> idr_events;
    safe::mail_raw_t::event_t<hdr_info_t> hdr_events;
    safe::mail_raw_t::event_t<input::touch_port_t> touch_port_events;

    config_t config;
    int frame_nr;
    void *channel_data;
  };

  struct sync_session_t {
    sync_session_ctx_t *ctx;
    std::unique_ptr<encode_session_t> session;
  };

  using encode_session_ctx_queue_t = safe::queue_t<sync_session_ctx_t>;
  using encode_e = platf::capture_e;

  struct capture_ctx_t {
    img_event_t images;
    config_t config;
  };

  struct capture_thread_async_ctx_t {
    std::shared_ptr<safe::queue_t<capture_ctx_t>> capture_ctx_queue;
    std::thread capture_thread;

    safe::signal_t reinit_event;
    const encoder_t *encoder_p;
    sync_util::sync_t<std::weak_ptr<platf::display_t>> display_wp;
  };

  struct capture_thread_sync_ctx_t {
    encode_session_ctx_queue_t encode_session_ctx_queue {30};
  };

  int start_capture_sync(capture_thread_sync_ctx_t &ctx);
  void end_capture_sync(capture_thread_sync_ctx_t &ctx);
  int start_capture_async(capture_thread_async_ctx_t &ctx);
  void end_capture_async(capture_thread_async_ctx_t &ctx);

  // Keep a reference counter to ensure the capture thread only runs when other threads have a reference to the capture thread
  auto capture_thread_async = safe::make_shared<capture_thread_async_ctx_t>(start_capture_async, end_capture_async);
  auto capture_thread_sync = safe::make_shared<capture_thread_sync_ctx_t>(start_capture_sync, end_capture_sync);

#ifdef _WIN32
  encoder_t nvenc {
    "nvenc"sv,
    std::make_unique<encoder_platform_formats_nvenc>(
      platf::mem_type_e::dxgi,
      platf::pix_fmt_e::nv12,
      platf::pix_fmt_e::p010,
      platf::pix_fmt_e::ayuv,
      platf::pix_fmt_e::yuv444p16
    ),
    {
      {},  // Common options
      {},  // SDR-specific options
      {},  // HDR-specific options
      {},  // YUV444 SDR-specific options
      {},  // YUV444 HDR-specific options
      {},  // Fallback options
      "av1_nvenc"s,
    },
    {
      {},  // Common options
      {},  // SDR-specific options
      {},  // HDR-specific options
      {},  // YUV444 SDR-specific options
      {},  // YUV444 HDR-specific options
      {},  // Fallback options
      "hevc_nvenc"s,
    },
    {
      {},  // Common options
      {},  // SDR-specific options
      {},  // HDR-specific options
      {},  // YUV444 SDR-specific options
      {},  // YUV444 HDR-specific options
      {},  // Fallback options
      "h264_nvenc"s,
    },
    PARALLEL_ENCODING | REF_FRAMES_INVALIDATION | YUV444_SUPPORT  // flags
  };
#elif !defined(__APPLE__)
  encoder_t nvenc {
    "nvenc"sv,
    std::make_unique<encoder_platform_formats_avcodec>(
  #ifdef _WIN32
      AV_HWDEVICE_TYPE_D3D11VA,
      AV_HWDEVICE_TYPE_NONE,
      AV_PIX_FMT_D3D11,
  #else
      AV_HWDEVICE_TYPE_CUDA,
      AV_HWDEVICE_TYPE_NONE,
      AV_PIX_FMT_CUDA,
  #endif
      AV_PIX_FMT_NV12,
      AV_PIX_FMT_P010,
      AV_PIX_FMT_NONE,
      AV_PIX_FMT_NONE,
  #ifdef _WIN32
      dxgi_init_avcodec_hardware_input_buffer
  #else
      cuda_init_avcodec_hardware_input_buffer
  #endif
    ),
    {
      // Common options
      {
        {"delay"s, 0},
        {"forced-idr"s, 1},
        {"zerolatency"s, 1},
        {"surfaces"s, 1},
        {"filler_data"s, false},
        {"preset"s, &config::video.nv_legacy.preset},
        {"tune"s, NV_ENC_TUNING_INFO_ULTRA_LOW_LATENCY},
        {"rc"s, NV_ENC_PARAMS_RC_CBR},
        {"multipass"s, &config::video.nv_legacy.multipass},
        {"aq"s, &config::video.nv_legacy.aq},
      },
      {},  // SDR-specific options
      {},  // HDR-specific options
      {},  // YUV444 SDR-specific options
      {},  // YUV444 HDR-specific options
      {},  // Fallback options
      "av1_nvenc"s,
    },
    {
      // Common options
      {
        {"delay"s, 0},
        {"forced-idr"s, 1},
        {"zerolatency"s, 1},
        {"surfaces"s, 1},
        {"preset"s, &config::video.nv_legacy.preset},
        {"tune"s, NV_ENC_TUNING_INFO_ULTRA_LOW_LATENCY},
        {"rc"s, NV_ENC_PARAMS_RC_CBR},
        {"multipass"s, &config::video.nv_legacy.multipass},
        {"aq"s, &config::video.nv_legacy.aq},
      },
      {
        // SDR-specific options
        {"profile"s, (int) nv::profile_hevc_e::main},
      },
      {
        // HDR-specific options
        {"profile"s, (int) nv::profile_hevc_e::main_10},
      },
      {},  // YUV444 SDR-specific options
      {},  // YUV444 HDR-specific options
      {},  // Fallback options
      "hevc_nvenc"s,
    },
    {
      {
        {"delay"s, 0},
        {"forced-idr"s, 1},
        {"zerolatency"s, 1},
        {"surfaces"s, 1},
        {"preset"s, &config::video.nv_legacy.preset},
        {"tune"s, NV_ENC_TUNING_INFO_ULTRA_LOW_LATENCY},
        {"rc"s, NV_ENC_PARAMS_RC_CBR},
        {"coder"s, &config::video.nv_legacy.h264_coder},
        {"multipass"s, &config::video.nv_legacy.multipass},
        {"aq"s, &config::video.nv_legacy.aq},
      },
      {
        // SDR-specific options
        {"profile"s, (int) nv::profile_h264_e::high},
      },
      {},  // HDR-specific options
      {},  // YUV444 SDR-specific options
      {},  // YUV444 HDR-specific options
      {},  // Fallback options
      "h264_nvenc"s,
    },
    PARALLEL_ENCODING
  };
#endif

#ifdef _WIN32
  encoder_t quicksync {
    "quicksync"sv,
    std::make_unique<encoder_platform_formats_avcodec>(
      AV_HWDEVICE_TYPE_D3D11VA,
      AV_HWDEVICE_TYPE_QSV,
      AV_PIX_FMT_QSV,
      AV_PIX_FMT_NV12,
      AV_PIX_FMT_P010,
      AV_PIX_FMT_VUYX,
      AV_PIX_FMT_XV30,
      dxgi_init_avcodec_hardware_input_buffer
    ),
    {
      // Common options
      {
        {"preset"s, &config::video.qsv.qsv_preset},
        {"forced_idr"s, 1},
        {"async_depth"s, 1},
        {"low_delay_brc"s, 1},
        {"low_power"s, 1},
      },
      {
        // SDR-specific options
        {"profile"s, (int) qsv::profile_av1_e::main},
      },
      {
        // HDR-specific options
        {"profile"s, (int) qsv::profile_av1_e::main},
      },
      {
        // YUV444 SDR-specific options
        {"profile"s, (int) qsv::profile_av1_e::high},
      },
      {
        // YUV444 HDR-specific options
        {"profile"s, (int) qsv::profile_av1_e::high},
      },
      {},  // Fallback options
      "av1_qsv"s,
    },
    {
      // Common options
      {
        {"preset"s, &config::video.qsv.qsv_preset},
        {"forced_idr"s, 1},
        {"async_depth"s, 1},
        {"low_delay_brc"s, 1},
        {"low_power"s, 1},
        {"recovery_point_sei"s, 0},
        {"pic_timing_sei"s, 0},
      },
      {
        // SDR-specific options
        {"profile"s, (int) qsv::profile_hevc_e::main},
      },
      {
        // HDR-specific options
        {"profile"s, (int) qsv::profile_hevc_e::main_10},
      },
      {
        // YUV444 SDR-specific options
        {"profile"s, (int) qsv::profile_hevc_e::rext},
      },
      {
        // YUV444 HDR-specific options
        {"profile"s, (int) qsv::profile_hevc_e::rext},
      },
      {
        // Fallback options
        {"low_power"s, []() {
           return config::video.qsv.qsv_slow_hevc ? 0 : 1;
         }},
      },
      "hevc_qsv"s,
    },
    {
      // Common options
      {
        {"preset"s, &config::video.qsv.qsv_preset},
        {"cavlc"s, &config::video.qsv.qsv_cavlc},
        {"forced_idr"s, 1},
        {"async_depth"s, 1},
        {"low_delay_brc"s, 1},
        {"low_power"s, 1},
        {"recovery_point_sei"s, 0},
        {"vcm"s, 1},
        {"pic_timing_sei"s, 0},
        {"max_dec_frame_buffering"s, 1},
      },
      {
        // SDR-specific options
        {"profile"s, (int) qsv::profile_h264_e::high},
      },
      {},  // HDR-specific options
      {
        // YUV444 SDR-specific options
        {"profile"s, (int) qsv::profile_h264_e::high_444p},
      },
      {},  // YUV444 HDR-specific options
      {
        // Fallback options
        {"low_power"s, 0},  // Some old/low-end Intel GPUs don't support low power encoding
      },
      "h264_qsv"s,
    },
    PARALLEL_ENCODING | CBR_WITH_VBR | RELAXED_COMPLIANCE | NO_RC_BUF_LIMIT | YUV444_SUPPORT
  };

  encoder_t amdvce {
    "amdvce"sv,
    std::make_unique<encoder_platform_formats_avcodec>(
      AV_HWDEVICE_TYPE_D3D11VA,
      AV_HWDEVICE_TYPE_NONE,
      AV_PIX_FMT_D3D11,
      AV_PIX_FMT_NV12,
      AV_PIX_FMT_P010,
      AV_PIX_FMT_NONE,
      AV_PIX_FMT_NONE,
      dxgi_init_avcodec_hardware_input_buffer
    ),
    {
      // Common options
      {
        {"filler_data"s, false},
        {"forced_idr"s, 1},
        {"latency"s, "lowest_latency"s},
        {"skip_frame"s, 0},
        {"log_to_dbg"s, []() {
           return config::sunshine.min_log_level < 2 ? 1 : 0;
         }},
        {"preencode"s, &config::video.amd.amd_preanalysis},
        {"quality"s, &config::video.amd.amd_quality_av1},
        {"rc"s, &config::video.amd.amd_rc_av1},
        {"usage"s, &config::video.amd.amd_usage_av1},
        {"enforce_hrd"s, &config::video.amd.amd_enforce_hrd},
      },
      {},  // SDR-specific options
      {},  // HDR-specific options
      {},  // YUV444 SDR-specific options
      {},  // YUV444 HDR-specific options
      {},  // Fallback options
      "av1_amf"s,
    },
    {
      // Common options
      {
        {"filler_data"s, false},
        {"forced_idr"s, 1},
        {"latency"s, 1},
        {"skip_frame"s, 0},
        {"log_to_dbg"s, []() {
           return config::sunshine.min_log_level < 2 ? 1 : 0;
         }},
        {"gops_per_idr"s, 1},
        {"header_insertion_mode"s, "idr"s},
        {"preencode"s, &config::video.amd.amd_preanalysis},
        {"quality"s, &config::video.amd.amd_quality_hevc},
        {"rc"s, &config::video.amd.amd_rc_hevc},
        {"usage"s, &config::video.amd.amd_usage_hevc},
        {"vbaq"s, &config::video.amd.amd_vbaq},
        {"enforce_hrd"s, &config::video.amd.amd_enforce_hrd},
      },
      {},  // SDR-specific options
      {},  // HDR-specific options
      {},  // YUV444 SDR-specific options
      {},  // YUV444 HDR-specific options
      {},  // Fallback options
      "hevc_amf"s,
    },
    {
      // Common options
      {
        {"filler_data"s, false},
        {"forced_idr"s, 1},
        {"latency"s, 1},
        {"frame_skipping"s, 0},
        {"log_to_dbg"s, []() {
           return config::sunshine.min_log_level < 2 ? 1 : 0;
         }},
        {"preencode"s, &config::video.amd.amd_preanalysis},
        {"quality"s, &config::video.amd.amd_quality_h264},
        {"rc"s, &config::video.amd.amd_rc_h264},
        {"usage"s, &config::video.amd.amd_usage_h264},
        {"vbaq"s, &config::video.amd.amd_vbaq},
        {"enforce_hrd"s, &config::video.amd.amd_enforce_hrd},
      },
      {},  // SDR-specific options
      {},  // HDR-specific options
      {},  // YUV444 SDR-specific options
      {},  // YUV444 HDR-specific options
      {
        // Fallback options
        {"usage"s, 2 /* AMF_VIDEO_ENCODER_USAGE_LOW_LATENCY */},  // Workaround for https://github.com/GPUOpen-LibrariesAndSDKs/AMF/issues/410
      },
      "h264_amf"s,
    },
    PARALLEL_ENCODING
  };
#endif

  encoder_t software {
    "software"sv,
    std::make_unique<encoder_platform_formats_avcodec>(
      AV_HWDEVICE_TYPE_NONE,
      AV_HWDEVICE_TYPE_NONE,
      AV_PIX_FMT_NONE,
      AV_PIX_FMT_YUV420P,
      AV_PIX_FMT_YUV420P10,
      AV_PIX_FMT_YUV444P,
      AV_PIX_FMT_YUV444P10,
      nullptr
    ),
    {
      // libsvtav1 takes different presets than libx264/libx265.
      // We set an infinite GOP length, use a low delay prediction structure,
      // force I frames to be key frames, and set max bitrate to default to work
      // around a FFmpeg bug with CBR mode.
      {
        {"svtav1-params"s, "keyint=-1:pred-struct=1:force-key-frames=1:mbr=0"s},
        {"preset"s, &config::video.sw.svtav1_preset},
      },
      {},  // SDR-specific options
      {},  // HDR-specific options
      {},  // YUV444 SDR-specific options
      {},  // YUV444 HDR-specific options
      {},  // Fallback options

#ifdef ENABLE_BROKEN_AV1_ENCODER
           // Due to bugs preventing on-demand IDR frames from working and very poor
           // real-time encoding performance, we do not enable libsvtav1 by default.
           // It is only suitable for testing AV1 until the IDR frame issue is fixed.
      "libsvtav1"s,
#else
      {},
#endif
    },
    {
      // x265's Info SEI is so long that it causes the IDR picture data to be
      // kicked to the 2nd packet in the frame, breaking Moonlight's parsing logic.
      // It also looks like gop_size isn't passed on to x265, so we have to set
      // 'keyint=-1' in the parameters ourselves.
      {
        {"forced-idr"s, 1},
        {"x265-params"s, "info=0:keyint=-1"s},
        {"preset"s, &config::video.sw.sw_preset},
        {"tune"s, &config::video.sw.sw_tune},
      },
      {},  // SDR-specific options
      {},  // HDR-specific options
      {},  // YUV444 SDR-specific options
      {},  // YUV444 HDR-specific options
      {},  // Fallback options
      "libx265"s,
    },
    {
      // Common options
      {
        {"preset"s, &config::video.sw.sw_preset},
        {"tune"s, &config::video.sw.sw_tune},
      },
      {},  // SDR-specific options
      {},  // HDR-specific options
      {},  // YUV444 SDR-specific options
      {},  // YUV444 HDR-specific options
      {},  // Fallback options
      "libx264"s,
    },
    H264_ONLY | PARALLEL_ENCODING | ALWAYS_REPROBE | YUV444_SUPPORT
  };

#ifdef __linux__
  encoder_t vaapi {
    "vaapi"sv,
    std::make_unique<encoder_platform_formats_avcodec>(
      AV_HWDEVICE_TYPE_VAAPI,
      AV_HWDEVICE_TYPE_NONE,
      AV_PIX_FMT_VAAPI,
      AV_PIX_FMT_NV12,
      AV_PIX_FMT_P010,
      AV_PIX_FMT_NONE,
      AV_PIX_FMT_NONE,
      vaapi_init_avcodec_hardware_input_buffer
    ),
    {
      // Common options
      {
        {"async_depth"s, 1},
        {"idr_interval"s, std::numeric_limits<int>::max()},
      },
      {},  // SDR-specific options
      {},  // HDR-specific options
      {},  // YUV444 SDR-specific options
      {},  // YUV444 HDR-specific options
      {},  // Fallback options
      "av1_vaapi"s,
    },
    {
      // Common options
      {
        {"async_depth"s, 1},
        {"sei"s, 0},
        {"idr_interval"s, std::numeric_limits<int>::max()},
      },
      {},  // SDR-specific options
      {},  // HDR-specific options
      {},  // YUV444 SDR-specific options
      {},  // YUV444 HDR-specific options
      {},  // Fallback options
      "hevc_vaapi"s,
    },
    {
      // Common options
      {
        {"async_depth"s, 1},
        {"sei"s, 0},
        {"idr_interval"s, std::numeric_limits<int>::max()},
      },
      {},  // SDR-specific options
      {},  // HDR-specific options
      {},  // YUV444 SDR-specific options
      {},  // YUV444 HDR-specific options
      {},  // Fallback options
      "h264_vaapi"s,
    },
    // RC buffer size will be set in platform code if supported
    LIMITED_GOP_SIZE | PARALLEL_ENCODING | NO_RC_BUF_LIMIT
  };
#endif

#ifdef __APPLE__
  encoder_t videotoolbox {
    "videotoolbox"sv,
    std::make_unique<encoder_platform_formats_avcodec>(
      AV_HWDEVICE_TYPE_VIDEOTOOLBOX,
      AV_HWDEVICE_TYPE_NONE,
      AV_PIX_FMT_VIDEOTOOLBOX,
      AV_PIX_FMT_NV12,
      AV_PIX_FMT_P010,
      AV_PIX_FMT_NONE,
      AV_PIX_FMT_NONE,
      vt_init_avcodec_hardware_input_buffer
    ),
    {
      // Common options
      {
        {"allow_sw"s, &config::video.vt.vt_allow_sw},
        {"require_sw"s, &config::video.vt.vt_require_sw},
        {"realtime"s, &config::video.vt.vt_realtime},
        {"prio_speed"s, 1},
        {"max_ref_frames"s, 1},
      },
      {},  // SDR-specific options
      {},  // HDR-specific options
      {},  // YUV444 SDR-specific options
      {},  // YUV444 HDR-specific options
      {},  // Fallback options
      "av1_videotoolbox"s,
    },
    {
      // Common options
      {
        {"allow_sw"s, &config::video.vt.vt_allow_sw},
        {"require_sw"s, &config::video.vt.vt_require_sw},
        {"realtime"s, &config::video.vt.vt_realtime},
        {"prio_speed"s, 1},
        {"max_ref_frames"s, 1},
      },
      {},  // SDR-specific options
      {},  // HDR-specific options
      {},  // YUV444 SDR-specific options
      {},  // YUV444 HDR-specific options
      {},  // Fallback options
      "hevc_videotoolbox"s,
    },
    {
      // Common options
      {
        {"allow_sw"s, &config::video.vt.vt_allow_sw},
        {"require_sw"s, &config::video.vt.vt_require_sw},
        {"realtime"s, &config::video.vt.vt_realtime},
        {"prio_speed"s, 1},
        {"max_ref_frames"s, 1},
      },
      {},  // SDR-specific options
      {},  // HDR-specific options
      {},  // YUV444 SDR-specific options
      {},  // YUV444 HDR-specific options
      {
        // Fallback options
        {"flags"s, "-low_delay"},
      },
      "h264_videotoolbox"s,
    },
    DEFAULT
  };
#endif

  static const std::vector<encoder_t *> encoders {
#ifndef __APPLE__
    &nvenc,
#endif
#ifdef _WIN32
    &quicksync,
    &amdvce,
#endif
#ifdef __linux__
    &vaapi,
#endif
#ifdef __APPLE__
    &videotoolbox,
#endif
    &software
  };

  static encoder_t *chosen_encoder;
  int active_hevc_mode;
  int active_av1_mode;
  bool last_encoder_probe_supported_ref_frames_invalidation = false;
  std::array<bool, 3> last_encoder_probe_supported_yuv444_for_codec = {};

  void reset_display(std::shared_ptr<platf::display_t> &disp, const platf::mem_type_e &type, const std::string &display_name, const config_t &config) {
    // We try this twice, in case we still get an error on reinitialization
    for (int x = 0; x < 2; ++x) {
      disp.reset();
      disp = platf::display(type, display_name, config);
      if (disp) {
        break;
      }

      // The capture code depends on us to sleep between failures
      std::this_thread::sleep_for(200ms);
    }
  }

  /**
   * @brief Update the list of display names before or during a stream.
   * @details This will attempt to keep `current_display_index` pointing at the same display.
   * @param dev_type The encoder device type used for display lookup.
   * @param display_names The list of display names to repopulate.
   * @param current_display_index The current display index or -1 if not yet known.
   */
  void refresh_displays(platf::mem_type_e dev_type, std::vector<std::string> &display_names, int &current_display_index) {
    // It is possible that the output name may be empty even if it wasn't before (device disconnected) or vice-versa
    const auto output_name {display_device::map_output_name(config::video.output_name)};
    std::string current_display_name;

    // If we have a current display index, let's start with that
    if (current_display_index >= 0 && current_display_index < display_names.size()) {
      current_display_name = display_names.at(current_display_index);
    }

    // Refresh the display names
    auto old_display_names = std::move(display_names);
    display_names = platf::display_names(dev_type);

    // If we now have no displays, let's put the old display array back and fail
    if (display_names.empty() && !old_display_names.empty()) {
      BOOST_LOG(error) << "No displays were found after reenumeration!"sv;
      display_names = std::move(old_display_names);
      return;
    } else if (display_names.empty()) {
      display_names.emplace_back(output_name);
    }

    // We now have a new display name list, so reset the index back to 0
    current_display_index = 0;

    // If we had a name previously, let's try to find it in the new list
    if (!current_display_name.empty()) {
      for (int x = 0; x < display_names.size(); ++x) {
        if (display_names[x] == current_display_name) {
          current_display_index = x;
          return;
        }
      }

      // The old display was removed, so we'll start back at the first display again
      BOOST_LOG(warning) << "Previous active display ["sv << current_display_name << "] is no longer present"sv;
    } else {
      for (int x = 0; x < display_names.size(); ++x) {
        if (display_names[x] == output_name) {
          current_display_index = x;
          return;
        }
      }
    }
  }

  void captureThread(
    std::shared_ptr<safe::queue_t<capture_ctx_t>> capture_ctx_queue,
    sync_util::sync_t<std::weak_ptr<platf::display_t>> &display_wp,
    safe::signal_t &reinit_event,
    const encoder_t &encoder
  ) {
    std::vector<capture_ctx_t> capture_ctxs;

    auto fg = util::fail_guard([&]() {
      capture_ctx_queue->stop();

      // Stop all sessions listening to this thread
      for (auto &capture_ctx : capture_ctxs) {
        capture_ctx.images->stop();
      }
      for (auto &capture_ctx : capture_ctx_queue->unsafe()) {
        capture_ctx.images->stop();
      }
    });

    auto switch_display_event = mail::man->event<int>(mail::switch_display);

    // Wait for the initial capture context or a request to stop the queue
    auto initial_capture_ctx = capture_ctx_queue->pop();
    if (!initial_capture_ctx) {
      return;
    }
    capture_ctxs.emplace_back(std::move(*initial_capture_ctx));

    // Get all the monitor names now, rather than at boot, to
    // get the most up-to-date list available monitors
    std::vector<std::string> display_names;
    int display_p = -1;
    refresh_displays(encoder.platform_formats->dev_type, display_names, display_p);
    auto disp = platf::display(encoder.platform_formats->dev_type, display_names[display_p], capture_ctxs.front().config);
    if (!disp) {
      return;
    }
    display_wp = disp;

    constexpr auto capture_buffer_size = 12;
    std::list<std::shared_ptr<platf::img_t>> imgs(capture_buffer_size);

    std::vector<std::optional<std::chrono::steady_clock::time_point>> imgs_used_timestamps;
    const std::chrono::seconds trim_timeot = 3s;
    auto trim_imgs = [&]() {
      // count allocated and used within current pool
      size_t allocated_count = 0;
      size_t used_count = 0;
      for (const auto &img : imgs) {
        if (img) {
          allocated_count += 1;
          if (img.use_count() > 1) {
            used_count += 1;
          }
        }
      }

      // remember the timestamp of currently used count
      const auto now = std::chrono::steady_clock::now();
      if (imgs_used_timestamps.size() <= used_count) {
        imgs_used_timestamps.resize(used_count + 1);
      }
      imgs_used_timestamps[used_count] = now;

      // decide whether to trim allocated unused above the currently used count
      // based on last used timestamp and universal timeout
      size_t trim_target = used_count;
      for (size_t i = used_count; i < imgs_used_timestamps.size(); i++) {
        if (imgs_used_timestamps[i] && now - *imgs_used_timestamps[i] < trim_timeot) {
          trim_target = i;
        }
      }

      // trim allocated unused above the newly decided trim target
      if (allocated_count > trim_target) {
        size_t to_trim = allocated_count - trim_target;
        // prioritize trimming least recently used
        for (auto it = imgs.rbegin(); it != imgs.rend(); it++) {
          auto &img = *it;
          if (img && img.use_count() == 1) {
            img.reset();
            to_trim -= 1;
            if (to_trim == 0) {
              break;
            }
          }
        }
        // forget timestamps that no longer relevant
        imgs_used_timestamps.resize(trim_target + 1);
      }
    };

    auto pull_free_image_callback = [&](std::shared_ptr<platf::img_t> &img_out) -> bool {
      img_out.reset();
      while (capture_ctx_queue->running()) {
        // pick first allocated but unused
        for (auto it = imgs.begin(); it != imgs.end(); it++) {
          if (*it && it->use_count() == 1) {
            img_out = *it;
            if (it != imgs.begin()) {
              // move image to the front of the list to prioritize its reusal
              imgs.erase(it);
              imgs.push_front(img_out);
            }
            break;
          }
        }
        // otherwise pick first unallocated
        if (!img_out) {
          for (auto it = imgs.begin(); it != imgs.end(); it++) {
            if (!*it) {
              // allocate image
              *it = disp->alloc_img();
              img_out = *it;
              if (it != imgs.begin()) {
                // move image to the front of the list to prioritize its reusal
                imgs.erase(it);
                imgs.push_front(img_out);
              }
              break;
            }
          }
        }
        if (img_out) {
          // trim allocated but unused portion of the pool based on timeouts
          trim_imgs();
          img_out->frame_timestamp.reset();
          return true;
        } else {
          // sleep and retry if image pool is full
          std::this_thread::sleep_for(1ms);
        }
      }
      return false;
    };

    // Capture takes place on this thread
    platf::adjust_thread_priority(platf::thread_priority_e::critical);

    while (capture_ctx_queue->running()) {
      bool artificial_reinit = false;

      auto push_captured_image_callback = [&](std::shared_ptr<platf::img_t> &&img, bool frame_captured) -> bool {
        KITTY_WHILE_LOOP(auto capture_ctx = std::begin(capture_ctxs), capture_ctx != std::end(capture_ctxs), {
          if (!capture_ctx->images->running()) {
            capture_ctx = capture_ctxs.erase(capture_ctx);

            continue;
          }

          if (frame_captured) {
            capture_ctx->images->raise(img);
          }

          ++capture_ctx;
        })

        if (!capture_ctx_queue->running()) {
          return false;
        }

        while (capture_ctx_queue->peek()) {
          capture_ctxs.emplace_back(std::move(*capture_ctx_queue->pop()));
        }

        if (switch_display_event->peek()) {
          artificial_reinit = true;
          return false;
        }

        return true;
      };

      auto status = disp->capture(push_captured_image_callback, pull_free_image_callback, &display_cursor);

      if (artificial_reinit && status != platf::capture_e::error) {
        status = platf::capture_e::reinit;

        artificial_reinit = false;
      }

      switch (status) {
        case platf::capture_e::reinit:
          {
            reinit_event.raise(true);

            // Some classes of images contain references to the display --> display won't delete unless img is deleted
            for (auto &img : imgs) {
              img.reset();
            }

            // display_wp is modified in this thread only
            // Wait for the other shared_ptr's of display to be destroyed.
            // New displays will only be created in this thread.
            while (display_wp->use_count() != 1) {
              // Free images that weren't consumed by the encoders. These can reference the display and prevent
              // the ref count from reaching 1. We do this here rather than on the encoder thread to avoid race
              // conditions where the encoding loop might free a good frame after reinitializing if we capture
              // a new frame here before the encoder has finished reinitializing.
              KITTY_WHILE_LOOP(auto capture_ctx = std::begin(capture_ctxs), capture_ctx != std::end(capture_ctxs), {
                if (!capture_ctx->images->running()) {
                  capture_ctx = capture_ctxs.erase(capture_ctx);
                  continue;
                }

                while (capture_ctx->images->peek()) {
                  capture_ctx->images->pop();
                }

                ++capture_ctx;
              });

              std::this_thread::sleep_for(20ms);
            }

            while (capture_ctx_queue->running()) {
              // Release the display before reenumerating displays, since some capture backends
              // only support a single display session per device/application.
              disp.reset();

              // Refresh display names since a display removal might have caused the reinitialization
              refresh_displays(encoder.platform_formats->dev_type, display_names, display_p);

              // Process any pending display switch with the new list of displays
              if (switch_display_event->peek()) {
                display_p = std::clamp(*switch_display_event->pop(), 0, (int) display_names.size() - 1);
              }

              // reset_display() will sleep between retries
              reset_display(disp, encoder.platform_formats->dev_type, display_names[display_p], capture_ctxs.front().config);
              if (disp) {
                break;
              }
            }
            if (!disp) {
              return;
            }

            display_wp = disp;

            reinit_event.reset();
            continue;
          }
        case platf::capture_e::error:
        case platf::capture_e::ok:
        case platf::capture_e::timeout:
        case platf::capture_e::interrupted:
          return;
        default:
          BOOST_LOG(error) << "Unrecognized capture status ["sv << (int) status << ']';
          return;
      }
    }
  }

  int encode_avcodec(int64_t frame_nr, avcodec_encode_session_t &session, safe::mail_raw_t::queue_t<packet_t> &packets, void *channel_data, std::optional<std::chrono::steady_clock::time_point> frame_timestamp) {
    auto &frame = session.device->frame;
    frame->pts = frame_nr;

    auto &ctx = session.avcodec_ctx;

    auto &sps = session.sps;
    auto &vps = session.vps;

    // send the frame to the encoder
    auto ret = avcodec_send_frame(ctx.get(), frame);
    if (ret < 0) {
      char err_str[AV_ERROR_MAX_STRING_SIZE] {0};
      BOOST_LOG(error) << "Could not send a frame for encoding: "sv << av_make_error_string(err_str, AV_ERROR_MAX_STRING_SIZE, ret);

      return -1;
    }

    while (ret >= 0) {
      auto packet = std::make_unique<packet_raw_avcodec>();
      auto av_packet = packet.get()->av_packet;

      ret = avcodec_receive_packet(ctx.get(), av_packet);
      if (ret == AVERROR(EAGAIN) || ret == AVERROR_EOF) {
        return 0;
      } else if (ret < 0) {
        return ret;
      }

      if (av_packet->flags & AV_PKT_FLAG_KEY) {
        BOOST_LOG(debug) << "Frame "sv << frame_nr << ": IDR Keyframe (AV_FRAME_FLAG_KEY)"sv;
      }

      if ((frame->flags & AV_FRAME_FLAG_KEY) && !(av_packet->flags & AV_PKT_FLAG_KEY)) {
        BOOST_LOG(error) << "Encoder did not produce IDR frame when requested!"sv;
      }

      if (session.inject) {
        if (session.inject == 1) {
          auto h264 = cbs::make_sps_h264(ctx.get(), av_packet);

          sps = std::move(h264.sps);
        } else {
          auto hevc = cbs::make_sps_hevc(ctx.get(), av_packet);

          sps = std::move(hevc.sps);
          vps = std::move(hevc.vps);

          session.replacements.emplace_back(
            std::string_view((char *) std::begin(vps.old), vps.old.size()),
            std::string_view((char *) std::begin(vps._new), vps._new.size())
          );
        }

        session.inject = 0;

        session.replacements.emplace_back(
          std::string_view((char *) std::begin(sps.old), sps.old.size()),
          std::string_view((char *) std::begin(sps._new), sps._new.size())
        );
      }

      if (av_packet && av_packet->pts == frame_nr) {
        packet->frame_timestamp = frame_timestamp;
      }

      packet->replacements = &session.replacements;
      packet->channel_data = channel_data;
      packets->raise(std::move(packet));
    }

    return 0;
  }

  int encode_nvenc(int64_t frame_nr, nvenc_encode_session_t &session, safe::mail_raw_t::queue_t<packet_t> &packets, void *channel_data, std::optional<std::chrono::steady_clock::time_point> frame_timestamp) {
    auto encoded_frame = session.encode_frame(frame_nr);
    if (encoded_frame.data.empty()) {
      BOOST_LOG(error) << "NvENC returned empty packet";
      return -1;
    }

    if (frame_nr != encoded_frame.frame_index) {
      BOOST_LOG(error) << "NvENC frame index mismatch " << frame_nr << " " << encoded_frame.frame_index;
    }

    auto packet = std::make_unique<packet_raw_generic>(std::move(encoded_frame.data), encoded_frame.frame_index, encoded_frame.idr);
    packet->channel_data = channel_data;
    packet->after_ref_frame_invalidation = encoded_frame.after_ref_frame_invalidation;
    packet->frame_timestamp = frame_timestamp;
    packets->raise(std::move(packet));

    return 0;
  }

  int encode(int64_t frame_nr, encode_session_t &session, safe::mail_raw_t::queue_t<packet_t> &packets, void *channel_data, std::optional<std::chrono::steady_clock::time_point> frame_timestamp) {
    if (auto avcodec_session = dynamic_cast<avcodec_encode_session_t *>(&session)) {
      return encode_avcodec(frame_nr, *avcodec_session, packets, channel_data, frame_timestamp);
    } else if (auto nvenc_session = dynamic_cast<nvenc_encode_session_t *>(&session)) {
      return encode_nvenc(frame_nr, *nvenc_session, packets, channel_data, frame_timestamp);
    }

    return -1;
  }

  std::unique_ptr<avcodec_encode_session_t> make_avcodec_encode_session(
    platf::display_t *disp,
    const encoder_t &encoder,
    const config_t &config,
    int width,
    int height,
    std::unique_ptr<platf::avcodec_encode_device_t> encode_device
  ) {
    auto platform_formats = dynamic_cast<const encoder_platform_formats_avcodec *>(encoder.platform_formats.get());
    if (!platform_formats) {
      return nullptr;
    }

    bool hardware = platform_formats->avcodec_base_dev_type != AV_HWDEVICE_TYPE_NONE;

    auto &video_format = encoder.codec_from_config(config);
    if (!video_format[encoder_t::PASSED] || !disp->is_codec_supported(video_format.name, config)) {
      BOOST_LOG(error) << encoder.name << ": "sv << video_format.name << " mode not supported"sv;
      return nullptr;
    }

    if (config.dynamicRange && !video_format[encoder_t::DYNAMIC_RANGE]) {
      BOOST_LOG(error) << video_format.name << ": dynamic range not supported"sv;
      return nullptr;
    }

    if (config.chromaSamplingType == 1 && !video_format[encoder_t::YUV444]) {
      BOOST_LOG(error) << video_format.name << ": YUV 4:4:4 not supported"sv;
      return nullptr;
    }

    auto codec = avcodec_find_encoder_by_name(video_format.name.c_str());
    if (!codec) {
      BOOST_LOG(error) << "Couldn't open ["sv << video_format.name << ']';

      return nullptr;
    }

    auto colorspace = encode_device->colorspace;
    auto sw_fmt = (colorspace.bit_depth == 8 && config.chromaSamplingType == 0)  ? platform_formats->avcodec_pix_fmt_8bit :
                  (colorspace.bit_depth == 8 && config.chromaSamplingType == 1)  ? platform_formats->avcodec_pix_fmt_yuv444_8bit :
                  (colorspace.bit_depth == 10 && config.chromaSamplingType == 0) ? platform_formats->avcodec_pix_fmt_10bit :
                  (colorspace.bit_depth == 10 && config.chromaSamplingType == 1) ? platform_formats->avcodec_pix_fmt_yuv444_10bit :
                                                                                   AV_PIX_FMT_NONE;

    // Allow up to 1 retry to apply the set of fallback options.
    //
    // Note: If we later end up needing multiple sets of
    // fallback options, we may need to allow more retries
    // to try applying each set.
    avcodec_ctx_t ctx;
    for (int retries = 0; retries < 2; retries++) {
      ctx.reset(avcodec_alloc_context3(codec));
      ctx->width = config.width;
      ctx->height = config.height;
      ctx->time_base = AVRational {1, config.framerate};
      ctx->framerate = AVRational {config.framerate, 1};

      switch (config.videoFormat) {
        case 0:
          // 10-bit h264 encoding is not supported by our streaming protocol
          assert(!config.dynamicRange);
          ctx->profile = (config.chromaSamplingType == 1) ? FF_PROFILE_H264_HIGH_444_PREDICTIVE : FF_PROFILE_H264_HIGH;
          break;

        case 1:
          if (config.chromaSamplingType == 1) {
            // HEVC uses the same RExt profile for both 8 and 10 bit YUV 4:4:4 encoding
            ctx->profile = FF_PROFILE_HEVC_REXT;
          } else {
            ctx->profile = config.dynamicRange ? FF_PROFILE_HEVC_MAIN_10 : FF_PROFILE_HEVC_MAIN;
          }
          break;

        case 2:
          // AV1 supports both 8 and 10 bit encoding with the same Main profile
          // but YUV 4:4:4 sampling requires High profile
          ctx->profile = (config.chromaSamplingType == 1) ? FF_PROFILE_AV1_HIGH : FF_PROFILE_AV1_MAIN;
          break;
      }

      // B-frames delay decoder output, so never use them
      ctx->max_b_frames = 0;

      // Use an infinite GOP length since I-frames are generated on demand
      ctx->gop_size = encoder.flags & LIMITED_GOP_SIZE ?
                        std::numeric_limits<std::int16_t>::max() :
                        std::numeric_limits<int>::max();

      ctx->keyint_min = std::numeric_limits<int>::max();

      // Some client decoders have limits on the number of reference frames
      if (config.numRefFrames) {
        if (video_format[encoder_t::REF_FRAMES_RESTRICT]) {
          ctx->refs = config.numRefFrames;
        } else {
          BOOST_LOG(warning) << "Client requested reference frame limit, but encoder doesn't support it!"sv;
        }
      }

      // We forcefully reset the flags to avoid clash on reuse of AVCodecContext
      ctx->flags = 0;
      ctx->flags |= AV_CODEC_FLAG_CLOSED_GOP | AV_CODEC_FLAG_LOW_DELAY;

      ctx->flags2 |= AV_CODEC_FLAG2_FAST;

      auto avcodec_colorspace = avcodec_colorspace_from_sunshine_colorspace(colorspace);

      ctx->color_range = avcodec_colorspace.range;
      ctx->color_primaries = avcodec_colorspace.primaries;
      ctx->color_trc = avcodec_colorspace.transfer_function;
      ctx->colorspace = avcodec_colorspace.matrix;

      // Used by cbs::make_sps_hevc
      ctx->sw_pix_fmt = sw_fmt;

      if (hardware) {
        avcodec_buffer_t encoding_stream_context;

        ctx->pix_fmt = platform_formats->avcodec_dev_pix_fmt;

        // Create the base hwdevice context
        auto buf_or_error = platform_formats->init_avcodec_hardware_input_buffer(encode_device.get());
        if (buf_or_error.has_right()) {
          return nullptr;
        }
        encoding_stream_context = std::move(buf_or_error.left());

        // If this encoder requires derivation from the base, derive the desired type
        if (platform_formats->avcodec_derived_dev_type != AV_HWDEVICE_TYPE_NONE) {
          avcodec_buffer_t derived_context;

          // Allow the hwdevice to prepare for this type of context to be derived
          if (encode_device->prepare_to_derive_context(platform_formats->avcodec_derived_dev_type)) {
            return nullptr;
          }

          auto err = av_hwdevice_ctx_create_derived(&derived_context, platform_formats->avcodec_derived_dev_type, encoding_stream_context.get(), 0);
          if (err) {
            char err_str[AV_ERROR_MAX_STRING_SIZE] {0};
            BOOST_LOG(error) << "Failed to derive device context: "sv << av_make_error_string(err_str, AV_ERROR_MAX_STRING_SIZE, err);

            return nullptr;
          }

          encoding_stream_context = std::move(derived_context);
        }

        // Initialize avcodec hardware frames
        {
          avcodec_buffer_t frame_ref {av_hwframe_ctx_alloc(encoding_stream_context.get())};

          auto frame_ctx = (AVHWFramesContext *) frame_ref->data;
          frame_ctx->format = ctx->pix_fmt;
          frame_ctx->sw_format = sw_fmt;
          frame_ctx->height = ctx->height;
          frame_ctx->width = ctx->width;
          frame_ctx->initial_pool_size = 0;

          // Allow the hwdevice to modify hwframe context parameters
          encode_device->init_hwframes(frame_ctx);

          if (auto err = av_hwframe_ctx_init(frame_ref.get()); err < 0) {
            return nullptr;
          }

          ctx->hw_frames_ctx = av_buffer_ref(frame_ref.get());
        }

        ctx->slices = config.slicesPerFrame;
      } else /* software */ {
        ctx->pix_fmt = sw_fmt;

        // Clients will request for the fewest slices per frame to get the
        // most efficient encode, but we may want to provide more slices than
        // requested to ensure we have enough parallelism for good performance.
        ctx->slices = std::max(config.slicesPerFrame, config::video.min_threads);
      }

      if (encoder.flags & SINGLE_SLICE_ONLY) {
        ctx->slices = 1;
      }

      ctx->thread_type = FF_THREAD_SLICE;
      ctx->thread_count = ctx->slices;

      AVDictionary *options {nullptr};
      auto handle_option = [&options](const encoder_t::option_t &option) {
        std::visit(
          util::overloaded {
            [&](int v) {
              av_dict_set_int(&options, option.name.c_str(), v, 0);
            },
            [&](int *v) {
              av_dict_set_int(&options, option.name.c_str(), *v, 0);
            },
            [&](std::optional<int> *v) {
              if (*v) {
                av_dict_set_int(&options, option.name.c_str(), **v, 0);
              }
            },
            [&](std::function<int()> v) {
              av_dict_set_int(&options, option.name.c_str(), v(), 0);
            },
            [&](const std::string &v) {
              av_dict_set(&options, option.name.c_str(), v.c_str(), 0);
            },
            [&](std::string *v) {
              if (!v->empty()) {
                av_dict_set(&options, option.name.c_str(), v->c_str(), 0);
              }
            }
          },
          option.value
        );
      };

      // Apply common options, then format-specific overrides
      for (auto &option : video_format.common_options) {
        handle_option(option);
      }
      for (auto &option : (config.dynamicRange ? video_format.hdr_options : video_format.sdr_options)) {
        handle_option(option);
      }
      if (config.chromaSamplingType == 1) {
        for (auto &option : (config.dynamicRange ? video_format.hdr444_options : video_format.sdr444_options)) {
          handle_option(option);
        }
      }
      if (retries > 0) {
        for (auto &option : video_format.fallback_options) {
          handle_option(option);
        }
      }

<<<<<<< HEAD
      auto bitrate = ((config::video.max_bitrate != 0) ? std::min(config.bitrate, config::video.max_bitrate) : config.bitrate) * 1000;
      BOOST_LOG(info) << "Max bitrate is " << config::video.max_bitrate;
=======
      auto bitrate = ((config::nvhttp.max_bitrate > 0) ? std::min(config.bitrate, config::nvhttp.max_bitrate) : config.bitrate) * 1000;
      BOOST_LOG(info) << "Max bitrate is " << config::nvhttp.max_bitrate;
>>>>>>> dc9bf2f4
      ctx->rc_max_rate = bitrate;
      ctx->bit_rate = bitrate;

      if (encoder.flags & CBR_WITH_VBR) {
        // Ensure rc_max_bitrate != bit_rate to force VBR mode
        ctx->bit_rate--;
      } else {
        ctx->rc_min_rate = bitrate;
      }

      if (encoder.flags & RELAXED_COMPLIANCE) {
        ctx->strict_std_compliance = FF_COMPLIANCE_UNOFFICIAL;
      }

      if (!(encoder.flags & NO_RC_BUF_LIMIT)) {
        if (!hardware && (ctx->slices > 1 || config.videoFormat == 1)) {
          // Use a larger rc_buffer_size for software encoding when slices are enabled,
          // because libx264 can severely degrade quality if the buffer is too small.
          // libx265 encounters this issue more frequently, so always scale the
          // buffer by 1.5x for software HEVC encoding.
          ctx->rc_buffer_size = bitrate / ((config.framerate * 10) / 15);
        } else {
          ctx->rc_buffer_size = bitrate / config.framerate;

#ifndef __APPLE__
          if (encoder.name == "nvenc" && config::video.nv_legacy.vbv_percentage_increase > 0) {
            ctx->rc_buffer_size += ctx->rc_buffer_size * config::video.nv_legacy.vbv_percentage_increase / 100;
          }
#endif
        }
      }

      // Allow the encoding device a final opportunity to set/unset or override any options
      encode_device->init_codec_options(ctx.get(), &options);

      if (auto status = avcodec_open2(ctx.get(), codec, &options)) {
        char err_str[AV_ERROR_MAX_STRING_SIZE] {0};

        if (!video_format.fallback_options.empty() && retries == 0) {
          BOOST_LOG(info)
            << "Retrying with fallback configuration options for ["sv << video_format.name << "] after error: "sv
            << av_make_error_string(err_str, AV_ERROR_MAX_STRING_SIZE, status);

          continue;
        } else {
          BOOST_LOG(error)
            << "Could not open codec ["sv
            << video_format.name << "]: "sv
            << av_make_error_string(err_str, AV_ERROR_MAX_STRING_SIZE, status);

          return nullptr;
        }
      }

      // Successfully opened the codec
      break;
    }

    avcodec_frame_t frame {av_frame_alloc()};
    frame->format = ctx->pix_fmt;
    frame->width = ctx->width;
    frame->height = ctx->height;
    frame->color_range = ctx->color_range;
    frame->color_primaries = ctx->color_primaries;
    frame->color_trc = ctx->color_trc;
    frame->colorspace = ctx->colorspace;
    frame->chroma_location = ctx->chroma_sample_location;

    // Attach HDR metadata to the AVFrame
    if (colorspace_is_hdr(colorspace)) {
      SS_HDR_METADATA hdr_metadata;
      if (disp->get_hdr_metadata(hdr_metadata)) {
        auto mdm = av_mastering_display_metadata_create_side_data(frame.get());

        mdm->display_primaries[0][0] = av_make_q(hdr_metadata.displayPrimaries[0].x, 50000);
        mdm->display_primaries[0][1] = av_make_q(hdr_metadata.displayPrimaries[0].y, 50000);
        mdm->display_primaries[1][0] = av_make_q(hdr_metadata.displayPrimaries[1].x, 50000);
        mdm->display_primaries[1][1] = av_make_q(hdr_metadata.displayPrimaries[1].y, 50000);
        mdm->display_primaries[2][0] = av_make_q(hdr_metadata.displayPrimaries[2].x, 50000);
        mdm->display_primaries[2][1] = av_make_q(hdr_metadata.displayPrimaries[2].y, 50000);

        mdm->white_point[0] = av_make_q(hdr_metadata.whitePoint.x, 50000);
        mdm->white_point[1] = av_make_q(hdr_metadata.whitePoint.y, 50000);

        mdm->min_luminance = av_make_q(hdr_metadata.minDisplayLuminance, 10000);
        mdm->max_luminance = av_make_q(hdr_metadata.maxDisplayLuminance, 1);

        mdm->has_luminance = hdr_metadata.maxDisplayLuminance != 0 ? 1 : 0;
        mdm->has_primaries = hdr_metadata.displayPrimaries[0].x != 0 ? 1 : 0;

        if (hdr_metadata.maxContentLightLevel != 0 || hdr_metadata.maxFrameAverageLightLevel != 0) {
          auto clm = av_content_light_metadata_create_side_data(frame.get());

          clm->MaxCLL = hdr_metadata.maxContentLightLevel;
          clm->MaxFALL = hdr_metadata.maxFrameAverageLightLevel;
        }
      } else {
        BOOST_LOG(error) << "Couldn't get display hdr metadata when colorspace selection indicates it should have one";
      }
    }

    std::unique_ptr<platf::avcodec_encode_device_t> encode_device_final;

    if (!encode_device->data) {
      auto software_encode_device = std::make_unique<avcodec_software_encode_device_t>();

      if (software_encode_device->init(width, height, frame.get(), sw_fmt, hardware)) {
        return nullptr;
      }
      software_encode_device->colorspace = colorspace;

      encode_device_final = std::move(software_encode_device);
    } else {
      encode_device_final = std::move(encode_device);
    }

    if (encode_device_final->set_frame(frame.release(), ctx->hw_frames_ctx)) {
      return nullptr;
    }

    encode_device_final->apply_colorspace();

    auto session = std::make_unique<avcodec_encode_session_t>(
      std::move(ctx),
      std::move(encode_device_final),

      // 0 ==> don't inject, 1 ==> inject for h264, 2 ==> inject for hevc
      config.videoFormat <= 1 ? (1 - (int) video_format[encoder_t::VUI_PARAMETERS]) * (1 + config.videoFormat) : 0
    );

    return session;
  }

  std::unique_ptr<nvenc_encode_session_t> make_nvenc_encode_session(const config_t &client_config, std::unique_ptr<platf::nvenc_encode_device_t> encode_device) {
    if (!encode_device->init_encoder(client_config, encode_device->colorspace)) {
      return nullptr;
    }

    return std::make_unique<nvenc_encode_session_t>(std::move(encode_device));
  }

  std::unique_ptr<encode_session_t> make_encode_session(platf::display_t *disp, const encoder_t &encoder, const config_t &config, int width, int height, std::unique_ptr<platf::encode_device_t> encode_device) {
    if (dynamic_cast<platf::avcodec_encode_device_t *>(encode_device.get())) {
      auto avcodec_encode_device = boost::dynamic_pointer_cast<platf::avcodec_encode_device_t>(std::move(encode_device));
      return make_avcodec_encode_session(disp, encoder, config, width, height, std::move(avcodec_encode_device));
    } else if (dynamic_cast<platf::nvenc_encode_device_t *>(encode_device.get())) {
      auto nvenc_encode_device = boost::dynamic_pointer_cast<platf::nvenc_encode_device_t>(std::move(encode_device));
      return make_nvenc_encode_session(config, std::move(nvenc_encode_device));
    }

    return nullptr;
  }

  void encode_run(
    int &frame_nr,  // Store progress of the frame number
    safe::mail_t mail,
    img_event_t images,
    config_t config,
    std::shared_ptr<platf::display_t> disp,
    std::unique_ptr<platf::encode_device_t> encode_device,
    safe::signal_t &reinit_event,
    const encoder_t &encoder,
    void *channel_data
  ) {
    auto session = make_encode_session(disp.get(), encoder, config, disp->width, disp->height, std::move(encode_device));
    if (!session) {
      return;
    }

    // set minimum frame time, avoiding violation of client-requested target framerate
    auto minimum_frame_time = std::chrono::milliseconds(1000 / std::min(config.framerate, (config::video.min_fps_factor * 10)));
    BOOST_LOG(debug) << "Minimum frame time set to "sv << minimum_frame_time.count() << "ms, based on min fps factor of "sv << config::video.min_fps_factor << "."sv;

    auto shutdown_event = mail->event<bool>(mail::shutdown);
    auto packets = mail::man->queue<packet_t>(mail::video_packets);
    auto idr_events = mail->event<bool>(mail::idr);
    auto invalidate_ref_frames_events = mail->event<std::pair<int64_t, int64_t>>(mail::invalidate_ref_frames);

    {
      // Load a dummy image into the AVFrame to ensure we have something to encode
      // even if we timeout waiting on the first frame. This is a relatively large
      // allocation which can be freed immediately after convert(), so we do this
      // in a separate scope.
      auto dummy_img = disp->alloc_img();
      if (!dummy_img || disp->dummy_img(dummy_img.get()) || session->convert(*dummy_img)) {
        return;
      }
    }

    while (true) {
      // Break out of the encoding loop if any of the following are true:
      // a) The stream is ending
      // b) Sunshine is quitting
      // c) The capture side is waiting to reinit and we've encoded at least one frame
      //
      // If we have to reinit before we have received any captured frames, we will encode
      // the blank dummy frame just to let Moonlight know that we're alive.
      if (shutdown_event->peek() || !images->running() || (reinit_event.peek() && frame_nr > 1)) {
        break;
      }

      bool requested_idr_frame = false;

      while (invalidate_ref_frames_events->peek()) {
        if (auto frames = invalidate_ref_frames_events->pop(0ms)) {
          session->invalidate_ref_frames(frames->first, frames->second);
        }
      }

      if (idr_events->peek()) {
        requested_idr_frame = true;
        idr_events->pop();
      }

      if (requested_idr_frame) {
        session->request_idr_frame();
      }

      std::optional<std::chrono::steady_clock::time_point> frame_timestamp;

      // Encode at a minimum FPS to avoid image quality issues with static content
      if (!requested_idr_frame || images->peek()) {
        if (auto img = images->pop(minimum_frame_time)) {
          frame_timestamp = img->frame_timestamp;
          if (session->convert(*img)) {
            BOOST_LOG(error) << "Could not convert image"sv;
            return;
          }
        } else if (!images->running()) {
          break;
        }
      }

      if (encode(frame_nr++, *session, packets, channel_data, frame_timestamp)) {
        BOOST_LOG(error) << "Could not encode video packet"sv;
        return;
      }

      session->request_normal_frame();
    }
  }

  input::touch_port_t make_port(platf::display_t *display, const config_t &config) {
    float wd = display->width;
    float hd = display->height;

    float wt = config.width;
    float ht = config.height;

    auto scalar = std::fminf(wt / wd, ht / hd);

    auto w2 = scalar * wd;
    auto h2 = scalar * hd;

    auto offsetX = (config.width - w2) * 0.5f;
    auto offsetY = (config.height - h2) * 0.5f;

    return input::touch_port_t {
      {
        display->offset_x,
        display->offset_y,
        config.width,
        config.height,
      },
      display->env_width,
      display->env_height,
      offsetX,
      offsetY,
      1.0f / scalar,
    };
  }

  std::unique_ptr<platf::encode_device_t> make_encode_device(platf::display_t &disp, const encoder_t &encoder, const config_t &config) {
    std::unique_ptr<platf::encode_device_t> result;

    auto colorspace = colorspace_from_client_config(config, disp.is_hdr());

    platf::pix_fmt_e pix_fmt;
    if (config.chromaSamplingType == 1) {
      // YUV 4:4:4
      if (!(encoder.flags & YUV444_SUPPORT)) {
        // Encoder can't support YUV 4:4:4 regardless of hardware capabilities
        return {};
      }
      pix_fmt = (colorspace.bit_depth == 10) ?
                  encoder.platform_formats->pix_fmt_yuv444_10bit :
                  encoder.platform_formats->pix_fmt_yuv444_8bit;
    } else {
      // YUV 4:2:0
      pix_fmt = (colorspace.bit_depth == 10) ?
                  encoder.platform_formats->pix_fmt_10bit :
                  encoder.platform_formats->pix_fmt_8bit;
    }

    {
      auto encoder_name = encoder.codec_from_config(config).name;

      BOOST_LOG(info) << "Creating encoder " << logging::bracket(encoder_name);

      auto color_coding = colorspace.colorspace == colorspace_e::bt2020    ? "HDR (Rec. 2020 + SMPTE 2084 PQ)" :
                          colorspace.colorspace == colorspace_e::rec601    ? "SDR (Rec. 601)" :
                          colorspace.colorspace == colorspace_e::rec709    ? "SDR (Rec. 709)" :
                          colorspace.colorspace == colorspace_e::bt2020sdr ? "SDR (Rec. 2020)" :
                                                                             "unknown";

      BOOST_LOG(info) << "Color coding: " << color_coding;
      BOOST_LOG(info) << "Color depth: " << colorspace.bit_depth << "-bit";
      BOOST_LOG(info) << "Color range: " << (colorspace.full_range ? "JPEG" : "MPEG");
    }

    if (dynamic_cast<const encoder_platform_formats_avcodec *>(encoder.platform_formats.get())) {
      result = disp.make_avcodec_encode_device(pix_fmt);
    } else if (dynamic_cast<const encoder_platform_formats_nvenc *>(encoder.platform_formats.get())) {
      result = disp.make_nvenc_encode_device(pix_fmt);
    }

    if (result) {
      result->colorspace = colorspace;
    }

    return result;
  }

  std::optional<sync_session_t> make_synced_session(platf::display_t *disp, const encoder_t &encoder, platf::img_t &img, sync_session_ctx_t &ctx) {
    sync_session_t encode_session;

    encode_session.ctx = &ctx;

    auto encode_device = make_encode_device(*disp, encoder, ctx.config);
    if (!encode_device) {
      return std::nullopt;
    }

    // absolute mouse coordinates require that the dimensions of the screen are known
    ctx.touch_port_events->raise(make_port(disp, ctx.config));

    // Update client with our current HDR display state
    hdr_info_t hdr_info = std::make_unique<hdr_info_raw_t>(false);
    if (colorspace_is_hdr(encode_device->colorspace)) {
      if (disp->get_hdr_metadata(hdr_info->metadata)) {
        hdr_info->enabled = true;
      } else {
        BOOST_LOG(error) << "Couldn't get display hdr metadata when colorspace selection indicates it should have one";
      }
    }
    ctx.hdr_events->raise(std::move(hdr_info));

    auto session = make_encode_session(disp, encoder, ctx.config, img.width, img.height, std::move(encode_device));
    if (!session) {
      return std::nullopt;
    }

    // Load the initial image to prepare for encoding
    if (session->convert(img)) {
      BOOST_LOG(error) << "Could not convert initial image"sv;
      return std::nullopt;
    }

    encode_session.session = std::move(session);

    return encode_session;
  }

  encode_e encode_run_sync(
    std::vector<std::unique_ptr<sync_session_ctx_t>> &synced_session_ctxs,
    encode_session_ctx_queue_t &encode_session_ctx_queue,
    std::vector<std::string> &display_names,
    int &display_p
  ) {
    const auto &encoder = *chosen_encoder;

    std::shared_ptr<platf::display_t> disp;

    auto switch_display_event = mail::man->event<int>(mail::switch_display);

    if (synced_session_ctxs.empty()) {
      auto ctx = encode_session_ctx_queue.pop();
      if (!ctx) {
        return encode_e::ok;
      }

      synced_session_ctxs.emplace_back(std::make_unique<sync_session_ctx_t>(std::move(*ctx)));
    }

    while (encode_session_ctx_queue.running()) {
      // Refresh display names since a display removal might have caused the reinitialization
      refresh_displays(encoder.platform_formats->dev_type, display_names, display_p);

      // Process any pending display switch with the new list of displays
      if (switch_display_event->peek()) {
        display_p = std::clamp(*switch_display_event->pop(), 0, (int) display_names.size() - 1);
      }

      // reset_display() will sleep between retries
      reset_display(disp, encoder.platform_formats->dev_type, display_names[display_p], synced_session_ctxs.front()->config);
      if (disp) {
        break;
      }
    }

    if (!disp) {
      return encode_e::error;
    }

    auto img = disp->alloc_img();
    if (!img || disp->dummy_img(img.get())) {
      return encode_e::error;
    }

    std::vector<sync_session_t> synced_sessions;
    for (auto &ctx : synced_session_ctxs) {
      auto synced_session = make_synced_session(disp.get(), encoder, *img, *ctx);
      if (!synced_session) {
        return encode_e::error;
      }

      synced_sessions.emplace_back(std::move(*synced_session));
    }

    auto ec = platf::capture_e::ok;
    while (encode_session_ctx_queue.running()) {
      auto push_captured_image_callback = [&](std::shared_ptr<platf::img_t> &&img, bool frame_captured) -> bool {
        while (encode_session_ctx_queue.peek()) {
          auto encode_session_ctx = encode_session_ctx_queue.pop();
          if (!encode_session_ctx) {
            return false;
          }

          synced_session_ctxs.emplace_back(std::make_unique<sync_session_ctx_t>(std::move(*encode_session_ctx)));

          auto encode_session = make_synced_session(disp.get(), encoder, *img, *synced_session_ctxs.back());
          if (!encode_session) {
            ec = platf::capture_e::error;
            return false;
          }

          synced_sessions.emplace_back(std::move(*encode_session));
        }

        KITTY_WHILE_LOOP(auto pos = std::begin(synced_sessions), pos != std::end(synced_sessions), {
          auto ctx = pos->ctx;
          if (ctx->shutdown_event->peek()) {
            // Let waiting thread know it can delete shutdown_event
            ctx->join_event->raise(true);

            pos = synced_sessions.erase(pos);
            synced_session_ctxs.erase(std::find_if(std::begin(synced_session_ctxs), std::end(synced_session_ctxs), [&ctx_p = ctx](auto &ctx) {
              return ctx.get() == ctx_p;
            }));

            if (synced_sessions.empty()) {
              return false;
            }

            continue;
          }

          if (ctx->idr_events->peek()) {
            pos->session->request_idr_frame();
            ctx->idr_events->pop();
          }

          if (frame_captured && pos->session->convert(*img)) {
            BOOST_LOG(error) << "Could not convert image"sv;
            ctx->shutdown_event->raise(true);

            continue;
          }

          std::optional<std::chrono::steady_clock::time_point> frame_timestamp;
          if (img) {
            frame_timestamp = img->frame_timestamp;
          }

          if (encode(ctx->frame_nr++, *pos->session, ctx->packets, ctx->channel_data, frame_timestamp)) {
            BOOST_LOG(error) << "Could not encode video packet"sv;
            ctx->shutdown_event->raise(true);

            continue;
          }

          pos->session->request_normal_frame();

          ++pos;
        })

        if (switch_display_event->peek()) {
          ec = platf::capture_e::reinit;
          return false;
        }

        return true;
      };

      auto pull_free_image_callback = [&img](std::shared_ptr<platf::img_t> &img_out) -> bool {
        img_out = img;
        img_out->frame_timestamp.reset();
        return true;
      };

      auto status = disp->capture(push_captured_image_callback, pull_free_image_callback, &display_cursor);
      switch (status) {
        case platf::capture_e::reinit:
        case platf::capture_e::error:
        case platf::capture_e::ok:
        case platf::capture_e::timeout:
        case platf::capture_e::interrupted:
          return ec != platf::capture_e::ok ? ec : status;
      }
    }

    return encode_e::ok;
  }

  void captureThreadSync() {
    auto ref = capture_thread_sync.ref();

    std::vector<std::unique_ptr<sync_session_ctx_t>> synced_session_ctxs;

    auto &ctx = ref->encode_session_ctx_queue;
    auto lg = util::fail_guard([&]() {
      ctx.stop();

      for (auto &ctx : synced_session_ctxs) {
        ctx->shutdown_event->raise(true);
        ctx->join_event->raise(true);
      }

      for (auto &ctx : ctx.unsafe()) {
        ctx.shutdown_event->raise(true);
        ctx.join_event->raise(true);
      }
    });

    // Encoding and capture takes place on this thread
    platf::adjust_thread_priority(platf::thread_priority_e::high);

    std::vector<std::string> display_names;
    int display_p = -1;
    while (encode_run_sync(synced_session_ctxs, ctx, display_names, display_p) == encode_e::reinit) {}
  }

  void capture_async(
    safe::mail_t mail,
    config_t &config,
    void *channel_data
  ) {
    auto shutdown_event = mail->event<bool>(mail::shutdown);

    auto images = std::make_shared<img_event_t::element_type>();
    auto lg = util::fail_guard([&]() {
      images->stop();
      shutdown_event->raise(true);
    });

    auto ref = capture_thread_async.ref();
    if (!ref) {
      return;
    }

    ref->capture_ctx_queue->raise(capture_ctx_t {images, config});

    if (!ref->capture_ctx_queue->running()) {
      return;
    }

    int frame_nr = 1;

    auto touch_port_event = mail->event<input::touch_port_t>(mail::touch_port);
    auto hdr_event = mail->event<hdr_info_t>(mail::hdr);

    // Encoding takes place on this thread
    platf::adjust_thread_priority(platf::thread_priority_e::high);

    while (!shutdown_event->peek() && images->running()) {
      // Wait for the main capture event when the display is being reinitialized
      if (ref->reinit_event.peek()) {
        std::this_thread::sleep_for(20ms);
        continue;
      }
      // Wait for the display to be ready
      std::shared_ptr<platf::display_t> display;
      {
        auto lg = ref->display_wp.lock();
        if (ref->display_wp->expired()) {
          continue;
        }

        display = ref->display_wp->lock();
      }

      auto &encoder = *chosen_encoder;

      auto encode_device = make_encode_device(*display, encoder, config);
      if (!encode_device) {
        return;
      }

      // absolute mouse coordinates require that the dimensions of the screen are known
      touch_port_event->raise(make_port(display.get(), config));

      // Update client with our current HDR display state
      hdr_info_t hdr_info = std::make_unique<hdr_info_raw_t>(false);
      if (colorspace_is_hdr(encode_device->colorspace)) {
        if (display->get_hdr_metadata(hdr_info->metadata)) {
          hdr_info->enabled = true;
        } else {
          BOOST_LOG(error) << "Couldn't get display hdr metadata when colorspace selection indicates it should have one";
        }
      }
      hdr_event->raise(std::move(hdr_info));

      encode_run(
        frame_nr,
        mail,
        images,
        config,
        display,
        std::move(encode_device),
        ref->reinit_event,
        *ref->encoder_p,
        channel_data
      );
    }
  }

  void capture(
    safe::mail_t mail,
    config_t config,
    void *channel_data
  ) {
    auto idr_events = mail->event<bool>(mail::idr);

    idr_events->raise(true);
    if (chosen_encoder->flags & PARALLEL_ENCODING) {
      capture_async(std::move(mail), config, channel_data);
    } else {
      safe::signal_t join_event;
      auto ref = capture_thread_sync.ref();
      ref->encode_session_ctx_queue.raise(sync_session_ctx_t {
        &join_event,
        mail->event<bool>(mail::shutdown),
        mail::man->queue<packet_t>(mail::video_packets),
        std::move(idr_events),
        mail->event<hdr_info_t>(mail::hdr),
        mail->event<input::touch_port_t>(mail::touch_port),
        config,
        1,
        channel_data,
      });

      // Wait for join signal
      join_event.view();
    }
  }

  enum validate_flag_e {
    VUI_PARAMS = 0x01,  ///< VUI parameters
  };

  int validate_config(std::shared_ptr<platf::display_t> disp, const encoder_t &encoder, const config_t &config) {
    auto encode_device = make_encode_device(*disp, encoder, config);
    if (!encode_device) {
      return -1;
    }

    auto session = make_encode_session(disp.get(), encoder, config, disp->width, disp->height, std::move(encode_device));
    if (!session) {
      return -1;
    }

    {
      // Image buffers are large, so we use a separate scope to free it immediately after convert()
      auto img = disp->alloc_img();
      if (!img || disp->dummy_img(img.get()) || session->convert(*img)) {
        return -1;
      }
    }

    session->request_idr_frame();

    auto packets = mail::man->queue<packet_t>(mail::video_packets);
    while (!packets->peek()) {
      if (encode(1, *session, packets, nullptr, {})) {
        return -1;
      }
    }

    auto packet = packets->pop();
    if (!packet->is_idr()) {
      BOOST_LOG(error) << "First packet type is not an IDR frame"sv;

      return -1;
    }

    int flag = 0;

    // This check only applies for H.264 and HEVC
    if (config.videoFormat <= 1) {
      if (auto packet_avcodec = dynamic_cast<packet_raw_avcodec *>(packet.get())) {
        if (cbs::validate_sps(packet_avcodec->av_packet, config.videoFormat ? AV_CODEC_ID_H265 : AV_CODEC_ID_H264)) {
          flag |= VUI_PARAMS;
        }
      } else {
        // Don't check it for non-avcodec encoders.
        flag |= VUI_PARAMS;
      }
    }

    return flag;
  }

  bool validate_encoder(encoder_t &encoder, bool expect_failure) {
    const auto output_name {display_device::map_output_name(config::video.output_name)};
    std::shared_ptr<platf::display_t> disp;

    BOOST_LOG(info) << "Trying encoder ["sv << encoder.name << ']';
    auto fg = util::fail_guard([&]() {
      BOOST_LOG(info) << "Encoder ["sv << encoder.name << "] failed"sv;
    });

    auto test_hevc = active_hevc_mode >= 2 || (active_hevc_mode == 0 && !(encoder.flags & H264_ONLY));
    auto test_av1 = active_av1_mode >= 2 || (active_av1_mode == 0 && !(encoder.flags & H264_ONLY));

    encoder.h264.capabilities.set();
    encoder.hevc.capabilities.set();
    encoder.av1.capabilities.set();

    // First, test encoder viability
    config_t config_max_ref_frames {1920, 1080, 60, 1000, 1, 1, 1, 0, 0, 0};
    config_t config_autoselect {1920, 1080, 60, 1000, 1, 0, 1, 0, 0, 0};

    // If the encoder isn't supported at all (not even H.264), bail early
    reset_display(disp, encoder.platform_formats->dev_type, output_name, config_autoselect);
    if (!disp) {
      return false;
    }
    if (!disp->is_codec_supported(encoder.h264.name, config_autoselect)) {
      fg.disable();
      BOOST_LOG(info) << "Encoder ["sv << encoder.name << "] is not supported on this GPU"sv;
      return false;
    }

    // If we're expecting failure, use the autoselect ref config first since that will always succeed
    // if the encoder is available.
    auto max_ref_frames_h264 = expect_failure ? -1 : validate_config(disp, encoder, config_max_ref_frames);
    auto autoselect_h264 = max_ref_frames_h264 >= 0 ? max_ref_frames_h264 : validate_config(disp, encoder, config_autoselect);
    if (autoselect_h264 < 0) {
      return false;
    } else if (expect_failure) {
      // We expected failure, but actually succeeded. Do the max_ref_frames probe we skipped.
      max_ref_frames_h264 = validate_config(disp, encoder, config_max_ref_frames);
    }

    std::vector<std::pair<validate_flag_e, encoder_t::flag_e>> packet_deficiencies {
      {VUI_PARAMS, encoder_t::VUI_PARAMETERS},
    };

    for (auto [validate_flag, encoder_flag] : packet_deficiencies) {
      encoder.h264[encoder_flag] = (max_ref_frames_h264 & validate_flag && autoselect_h264 & validate_flag);
    }

    encoder.h264[encoder_t::REF_FRAMES_RESTRICT] = max_ref_frames_h264 >= 0;
    encoder.h264[encoder_t::PASSED] = true;

    if (test_hevc) {
      config_max_ref_frames.videoFormat = 1;
      config_autoselect.videoFormat = 1;

      if (disp->is_codec_supported(encoder.hevc.name, config_autoselect)) {
        auto max_ref_frames_hevc = validate_config(disp, encoder, config_max_ref_frames);

        // If H.264 succeeded with max ref frames specified, assume that we can count on
        // HEVC to also succeed with max ref frames specified if HEVC is supported.
        auto autoselect_hevc = (max_ref_frames_hevc >= 0 || max_ref_frames_h264 >= 0) ?
                                 max_ref_frames_hevc :
                                 validate_config(disp, encoder, config_autoselect);

        for (auto [validate_flag, encoder_flag] : packet_deficiencies) {
          encoder.hevc[encoder_flag] = (max_ref_frames_hevc & validate_flag && autoselect_hevc & validate_flag);
        }

        encoder.hevc[encoder_t::REF_FRAMES_RESTRICT] = max_ref_frames_hevc >= 0;
        encoder.hevc[encoder_t::PASSED] = max_ref_frames_hevc >= 0 || autoselect_hevc >= 0;
      } else {
        BOOST_LOG(info) << "Encoder ["sv << encoder.hevc.name << "] is not supported on this GPU"sv;
        encoder.hevc.capabilities.reset();
      }
    } else {
      // Clear all cap bits for HEVC if we didn't probe it
      encoder.hevc.capabilities.reset();
    }

    if (test_av1) {
      config_max_ref_frames.videoFormat = 2;
      config_autoselect.videoFormat = 2;

      if (disp->is_codec_supported(encoder.av1.name, config_autoselect)) {
        auto max_ref_frames_av1 = validate_config(disp, encoder, config_max_ref_frames);

        // If H.264 succeeded with max ref frames specified, assume that we can count on
        // AV1 to also succeed with max ref frames specified if AV1 is supported.
        auto autoselect_av1 = (max_ref_frames_av1 >= 0 || max_ref_frames_h264 >= 0) ?
                                max_ref_frames_av1 :
                                validate_config(disp, encoder, config_autoselect);

        for (auto [validate_flag, encoder_flag] : packet_deficiencies) {
          encoder.av1[encoder_flag] = (max_ref_frames_av1 & validate_flag && autoselect_av1 & validate_flag);
        }

        encoder.av1[encoder_t::REF_FRAMES_RESTRICT] = max_ref_frames_av1 >= 0;
        encoder.av1[encoder_t::PASSED] = max_ref_frames_av1 >= 0 || autoselect_av1 >= 0;
      } else {
        BOOST_LOG(info) << "Encoder ["sv << encoder.av1.name << "] is not supported on this GPU"sv;
        encoder.av1.capabilities.reset();
      }
    } else {
      // Clear all cap bits for AV1 if we didn't probe it
      encoder.av1.capabilities.reset();
    }

    // Test HDR and YUV444 support
    {
      // H.264 is special because encoders may support YUV 4:4:4 without supporting 10-bit color depth
      if (encoder.flags & YUV444_SUPPORT) {
        config_t config_h264_yuv444 {1920, 1080, 60, 1000, 1, 0, 1, 0, 0, 1};
        encoder.h264[encoder_t::YUV444] = disp->is_codec_supported(encoder.h264.name, config_h264_yuv444) &&
                                          validate_config(disp, encoder, config_h264_yuv444) >= 0;
      } else {
        encoder.h264[encoder_t::YUV444] = false;
      }

      const config_t generic_hdr_config = {1920, 1080, 60, 1000, 1, 0, 3, 1, 1, 0};

      // Reset the display since we're switching from SDR to HDR
      reset_display(disp, encoder.platform_formats->dev_type, output_name, generic_hdr_config);
      if (!disp) {
        return false;
      }

      auto test_hdr_and_yuv444 = [&](auto &flag_map, auto video_format) {
        auto config = generic_hdr_config;
        config.videoFormat = video_format;

        if (!flag_map[encoder_t::PASSED]) {
          return;
        }

        auto encoder_codec_name = encoder.codec_from_config(config).name;

        // Test 4:4:4 HDR first. If 4:4:4 is supported, 4:2:0 should also be supported.
        config.chromaSamplingType = 1;
        if ((encoder.flags & YUV444_SUPPORT) &&
            disp->is_codec_supported(encoder_codec_name, config) &&
            validate_config(disp, encoder, config) >= 0) {
          flag_map[encoder_t::DYNAMIC_RANGE] = true;
          flag_map[encoder_t::YUV444] = true;
          return;
        } else {
          flag_map[encoder_t::YUV444] = false;
        }

        // Test 4:2:0 HDR
        config.chromaSamplingType = 0;
        if (disp->is_codec_supported(encoder_codec_name, config) &&
            validate_config(disp, encoder, config) >= 0) {
          flag_map[encoder_t::DYNAMIC_RANGE] = true;
        } else {
          flag_map[encoder_t::DYNAMIC_RANGE] = false;
        }
      };

      // HDR is not supported with H.264. Don't bother even trying it.
      encoder.h264[encoder_t::DYNAMIC_RANGE] = false;

      test_hdr_and_yuv444(encoder.hevc, 1);
      test_hdr_and_yuv444(encoder.av1, 2);
    }

    encoder.h264[encoder_t::VUI_PARAMETERS] = encoder.h264[encoder_t::VUI_PARAMETERS] && !config::sunshine.flags[config::flag::FORCE_VIDEO_HEADER_REPLACE];
    encoder.hevc[encoder_t::VUI_PARAMETERS] = encoder.hevc[encoder_t::VUI_PARAMETERS] && !config::sunshine.flags[config::flag::FORCE_VIDEO_HEADER_REPLACE];

    if (!encoder.h264[encoder_t::VUI_PARAMETERS]) {
      BOOST_LOG(warning) << encoder.name << ": h264 missing sps->vui parameters"sv;
    }
    if (encoder.hevc[encoder_t::PASSED] && !encoder.hevc[encoder_t::VUI_PARAMETERS]) {
      BOOST_LOG(warning) << encoder.name << ": hevc missing sps->vui parameters"sv;
    }

    fg.disable();
    return true;
  }

  int probe_encoders() {
    if (!allow_encoder_probing()) {
      // Error already logged
      return -1;
    }

    auto encoder_list = encoders;

    // If we already have a good encoder, check to see if another probe is required
    if (chosen_encoder && !(chosen_encoder->flags & ALWAYS_REPROBE) && !platf::needs_encoder_reenumeration()) {
      return 0;
    }

    // Restart encoder selection
    auto previous_encoder = chosen_encoder;
    chosen_encoder = nullptr;
    active_hevc_mode = config::video.hevc_mode;
    active_av1_mode = config::video.av1_mode;
    last_encoder_probe_supported_ref_frames_invalidation = false;

    auto adjust_encoder_constraints = [&](encoder_t *encoder) {
      // If we can't satisfy both the encoder and codec requirement, prefer the encoder over codec support
      if (active_hevc_mode == 3 && !encoder->hevc[encoder_t::DYNAMIC_RANGE]) {
        BOOST_LOG(warning) << "Encoder ["sv << encoder->name << "] does not support HEVC Main10 on this system"sv;
        active_hevc_mode = 0;
      } else if (active_hevc_mode == 2 && !encoder->hevc[encoder_t::PASSED]) {
        BOOST_LOG(warning) << "Encoder ["sv << encoder->name << "] does not support HEVC on this system"sv;
        active_hevc_mode = 0;
      }

      if (active_av1_mode == 3 && !encoder->av1[encoder_t::DYNAMIC_RANGE]) {
        BOOST_LOG(warning) << "Encoder ["sv << encoder->name << "] does not support AV1 Main10 on this system"sv;
        active_av1_mode = 0;
      } else if (active_av1_mode == 2 && !encoder->av1[encoder_t::PASSED]) {
        BOOST_LOG(warning) << "Encoder ["sv << encoder->name << "] does not support AV1 on this system"sv;
        active_av1_mode = 0;
      }
    };

    if (!config::video.encoder.empty()) {
      // If there is a specific encoder specified, use it if it passes validation
      KITTY_WHILE_LOOP(auto pos = std::begin(encoder_list), pos != std::end(encoder_list), {
        auto encoder = *pos;

        if (encoder->name == config::video.encoder) {
          // Remove the encoder from the list entirely if it fails validation
          if (!validate_encoder(*encoder, previous_encoder && previous_encoder != encoder)) {
            pos = encoder_list.erase(pos);
            break;
          }

          // We will return an encoder here even if it fails one of the codec requirements specified by the user
          adjust_encoder_constraints(encoder);

          chosen_encoder = encoder;
          break;
        }

        pos++;
      });

      if (chosen_encoder == nullptr) {
        BOOST_LOG(error) << "Couldn't find any working encoder matching ["sv << config::video.encoder << ']';
      }
    }

    BOOST_LOG(info) << "// Testing for available encoders, this may generate errors. You can safely ignore those errors. //"sv;

    // If we haven't found an encoder yet, but we want one with specific codec support, search for that now.
    if (chosen_encoder == nullptr && (active_hevc_mode >= 2 || active_av1_mode >= 2)) {
      KITTY_WHILE_LOOP(auto pos = std::begin(encoder_list), pos != std::end(encoder_list), {
        auto encoder = *pos;

        // Remove the encoder from the list entirely if it fails validation
        if (!validate_encoder(*encoder, previous_encoder && previous_encoder != encoder)) {
          pos = encoder_list.erase(pos);
          continue;
        }

        // Skip it if it doesn't support the specified codec at all
        if ((active_hevc_mode >= 2 && !encoder->hevc[encoder_t::PASSED]) ||
            (active_av1_mode >= 2 && !encoder->av1[encoder_t::PASSED])) {
          pos++;
          continue;
        }

        // Skip it if it doesn't support HDR on the specified codec
        if ((active_hevc_mode == 3 && !encoder->hevc[encoder_t::DYNAMIC_RANGE]) ||
            (active_av1_mode == 3 && !encoder->av1[encoder_t::DYNAMIC_RANGE])) {
          pos++;
          continue;
        }

        chosen_encoder = encoder;
        break;
      });

      if (chosen_encoder == nullptr) {
        BOOST_LOG(error) << "Couldn't find any working encoder that meets HEVC/AV1 requirements"sv;
      }
    }

    // If no encoder was specified or the specified encoder was unusable, keep trying
    // the remaining encoders until we find one that passes validation.
    if (chosen_encoder == nullptr) {
      KITTY_WHILE_LOOP(auto pos = std::begin(encoder_list), pos != std::end(encoder_list), {
        auto encoder = *pos;

        // If we've used a previous encoder and it's not this one, we expect this encoder to
        // fail to validate. It will use a slightly different order of checks to more quickly
        // eliminate failing encoders.
        if (!validate_encoder(*encoder, previous_encoder && previous_encoder != encoder)) {
          pos = encoder_list.erase(pos);
          continue;
        }

        // We will return an encoder here even if it fails one of the codec requirements specified by the user
        adjust_encoder_constraints(encoder);

        chosen_encoder = encoder;
        break;
      });
    }

    if (chosen_encoder == nullptr) {
      const auto output_name {display_device::map_output_name(config::video.output_name)};
      BOOST_LOG(fatal) << "Unable to find display or encoder during startup."sv;
      if (!config::video.adapter_name.empty() || !output_name.empty()) {
        BOOST_LOG(fatal) << "Please ensure your manually chosen GPU and monitor are connected and powered on."sv;
      } else {
        BOOST_LOG(fatal) << "Please check that a display is connected and powered on."sv;
      }
      return -1;
    }

    BOOST_LOG(info);
    BOOST_LOG(info) << "// Ignore any errors mentioned above, they are not relevant. //"sv;
    BOOST_LOG(info);

    auto &encoder = *chosen_encoder;

    last_encoder_probe_supported_ref_frames_invalidation = (encoder.flags & REF_FRAMES_INVALIDATION);
    last_encoder_probe_supported_yuv444_for_codec[0] = encoder.h264[encoder_t::PASSED] &&
                                                       encoder.h264[encoder_t::YUV444];
    last_encoder_probe_supported_yuv444_for_codec[1] = encoder.hevc[encoder_t::PASSED] &&
                                                       encoder.hevc[encoder_t::YUV444];
    last_encoder_probe_supported_yuv444_for_codec[2] = encoder.av1[encoder_t::PASSED] &&
                                                       encoder.av1[encoder_t::YUV444];

    BOOST_LOG(debug) << "------  h264 ------"sv;
    for (int x = 0; x < encoder_t::MAX_FLAGS; ++x) {
      auto flag = (encoder_t::flag_e) x;
      BOOST_LOG(debug) << encoder_t::from_flag(flag) << (encoder.h264[flag] ? ": supported"sv : ": unsupported"sv);
    }
    BOOST_LOG(debug) << "-------------------"sv;
    BOOST_LOG(info) << "Found H.264 encoder: "sv << encoder.h264.name << " ["sv << encoder.name << ']';

    if (encoder.hevc[encoder_t::PASSED]) {
      BOOST_LOG(debug) << "------  hevc ------"sv;
      for (int x = 0; x < encoder_t::MAX_FLAGS; ++x) {
        auto flag = (encoder_t::flag_e) x;
        BOOST_LOG(debug) << encoder_t::from_flag(flag) << (encoder.hevc[flag] ? ": supported"sv : ": unsupported"sv);
      }
      BOOST_LOG(debug) << "-------------------"sv;

      BOOST_LOG(info) << "Found HEVC encoder: "sv << encoder.hevc.name << " ["sv << encoder.name << ']';
    }

    if (encoder.av1[encoder_t::PASSED]) {
      BOOST_LOG(debug) << "------  av1 ------"sv;
      for (int x = 0; x < encoder_t::MAX_FLAGS; ++x) {
        auto flag = (encoder_t::flag_e) x;
        BOOST_LOG(debug) << encoder_t::from_flag(flag) << (encoder.av1[flag] ? ": supported"sv : ": unsupported"sv);
      }
      BOOST_LOG(debug) << "-------------------"sv;

      BOOST_LOG(info) << "Found AV1 encoder: "sv << encoder.av1.name << " ["sv << encoder.name << ']';
    }

    if (active_hevc_mode == 0) {
      active_hevc_mode = encoder.hevc[encoder_t::PASSED] ? (encoder.hevc[encoder_t::DYNAMIC_RANGE] ? 3 : 2) : 1;
    }

    if (active_av1_mode == 0) {
      active_av1_mode = encoder.av1[encoder_t::PASSED] ? (encoder.av1[encoder_t::DYNAMIC_RANGE] ? 3 : 2) : 1;
    }

    return 0;
  }

  // Linux only declaration
  typedef int (*vaapi_init_avcodec_hardware_input_buffer_fn)(platf::avcodec_encode_device_t *encode_device, AVBufferRef **hw_device_buf);

  util::Either<avcodec_buffer_t, int> vaapi_init_avcodec_hardware_input_buffer(platf::avcodec_encode_device_t *encode_device) {
    avcodec_buffer_t hw_device_buf;

    // If an egl hwdevice
    if (encode_device->data) {
      if (((vaapi_init_avcodec_hardware_input_buffer_fn) encode_device->data)(encode_device, &hw_device_buf)) {
        return -1;
      }

      return hw_device_buf;
    }

    auto render_device = config::video.adapter_name.empty() ? nullptr : config::video.adapter_name.c_str();

    auto status = av_hwdevice_ctx_create(&hw_device_buf, AV_HWDEVICE_TYPE_VAAPI, render_device, nullptr, 0);
    if (status < 0) {
      char string[AV_ERROR_MAX_STRING_SIZE];
      BOOST_LOG(error) << "Failed to create a VAAPI device: "sv << av_make_error_string(string, AV_ERROR_MAX_STRING_SIZE, status);
      return -1;
    }

    return hw_device_buf;
  }

  util::Either<avcodec_buffer_t, int> cuda_init_avcodec_hardware_input_buffer(platf::avcodec_encode_device_t *encode_device) {
    avcodec_buffer_t hw_device_buf;

    auto status = av_hwdevice_ctx_create(&hw_device_buf, AV_HWDEVICE_TYPE_CUDA, nullptr, nullptr, 1 /* AV_CUDA_USE_PRIMARY_CONTEXT */);
    if (status < 0) {
      char string[AV_ERROR_MAX_STRING_SIZE];
      BOOST_LOG(error) << "Failed to create a CUDA device: "sv << av_make_error_string(string, AV_ERROR_MAX_STRING_SIZE, status);
      return -1;
    }

    return hw_device_buf;
  }

  util::Either<avcodec_buffer_t, int> vt_init_avcodec_hardware_input_buffer(platf::avcodec_encode_device_t *encode_device) {
    avcodec_buffer_t hw_device_buf;

    auto status = av_hwdevice_ctx_create(&hw_device_buf, AV_HWDEVICE_TYPE_VIDEOTOOLBOX, nullptr, nullptr, 0);
    if (status < 0) {
      char string[AV_ERROR_MAX_STRING_SIZE];
      BOOST_LOG(error) << "Failed to create a VideoToolbox device: "sv << av_make_error_string(string, AV_ERROR_MAX_STRING_SIZE, status);
      return -1;
    }

    return hw_device_buf;
  }

#ifdef _WIN32
}

void do_nothing(void *) {
}

namespace video {
  util::Either<avcodec_buffer_t, int> dxgi_init_avcodec_hardware_input_buffer(platf::avcodec_encode_device_t *encode_device) {
    avcodec_buffer_t ctx_buf {av_hwdevice_ctx_alloc(AV_HWDEVICE_TYPE_D3D11VA)};
    auto ctx = (AVD3D11VADeviceContext *) ((AVHWDeviceContext *) ctx_buf->data)->hwctx;

    std::fill_n((std::uint8_t *) ctx, sizeof(AVD3D11VADeviceContext), 0);

    auto device = (ID3D11Device *) encode_device->data;

    device->AddRef();
    ctx->device = device;

    ctx->lock_ctx = (void *) 1;
    ctx->lock = do_nothing;
    ctx->unlock = do_nothing;

    auto err = av_hwdevice_ctx_init(ctx_buf.get());
    if (err) {
      char err_str[AV_ERROR_MAX_STRING_SIZE] {0};
      BOOST_LOG(error) << "Failed to create FFMpeg hardware device context: "sv << av_make_error_string(err_str, AV_ERROR_MAX_STRING_SIZE, err);

      return err;
    }

    return ctx_buf;
  }
#endif

  int start_capture_async(capture_thread_async_ctx_t &capture_thread_ctx) {
    capture_thread_ctx.encoder_p = chosen_encoder;
    capture_thread_ctx.reinit_event.reset();

    capture_thread_ctx.capture_ctx_queue = std::make_shared<safe::queue_t<capture_ctx_t>>(30);

    capture_thread_ctx.capture_thread = std::thread {
      captureThread,
      capture_thread_ctx.capture_ctx_queue,
      std::ref(capture_thread_ctx.display_wp),
      std::ref(capture_thread_ctx.reinit_event),
      std::ref(*capture_thread_ctx.encoder_p)
    };

    return 0;
  }

  void end_capture_async(capture_thread_async_ctx_t &capture_thread_ctx) {
    capture_thread_ctx.capture_ctx_queue->stop();

    capture_thread_ctx.capture_thread.join();
  }

  int start_capture_sync(capture_thread_sync_ctx_t &ctx) {
    std::thread {&captureThreadSync}.detach();
    return 0;
  }

  void end_capture_sync(capture_thread_sync_ctx_t &ctx) {
  }

  platf::mem_type_e map_base_dev_type(AVHWDeviceType type) {
    switch (type) {
      case AV_HWDEVICE_TYPE_D3D11VA:
        return platf::mem_type_e::dxgi;
      case AV_HWDEVICE_TYPE_VAAPI:
        return platf::mem_type_e::vaapi;
      case AV_HWDEVICE_TYPE_CUDA:
        return platf::mem_type_e::cuda;
      case AV_HWDEVICE_TYPE_NONE:
        return platf::mem_type_e::system;
      case AV_HWDEVICE_TYPE_VIDEOTOOLBOX:
        return platf::mem_type_e::videotoolbox;
      default:
        return platf::mem_type_e::unknown;
    }

    return platf::mem_type_e::unknown;
  }

  platf::pix_fmt_e map_pix_fmt(AVPixelFormat fmt) {
    switch (fmt) {
      case AV_PIX_FMT_VUYX:
        return platf::pix_fmt_e::ayuv;
      case AV_PIX_FMT_XV30:
        return platf::pix_fmt_e::y410;
      case AV_PIX_FMT_YUV420P10:
        return platf::pix_fmt_e::yuv420p10;
      case AV_PIX_FMT_YUV420P:
        return platf::pix_fmt_e::yuv420p;
      case AV_PIX_FMT_NV12:
        return platf::pix_fmt_e::nv12;
      case AV_PIX_FMT_P010:
        return platf::pix_fmt_e::p010;
      default:
        return platf::pix_fmt_e::unknown;
    }

    return platf::pix_fmt_e::unknown;
  }

}  // namespace video<|MERGE_RESOLUTION|>--- conflicted
+++ resolved
@@ -1686,13 +1686,8 @@
         }
       }
 
-<<<<<<< HEAD
-      auto bitrate = ((config::video.max_bitrate != 0) ? std::min(config.bitrate, config::video.max_bitrate) : config.bitrate) * 1000;
+      auto bitrate = ((config::video.max_bitrate > 0) ? std::min(config.bitrate, config::video.max_bitrate) : config.bitrate) * 1000;
       BOOST_LOG(info) << "Max bitrate is " << config::video.max_bitrate;
-=======
-      auto bitrate = ((config::nvhttp.max_bitrate > 0) ? std::min(config.bitrate, config::nvhttp.max_bitrate) : config.bitrate) * 1000;
-      BOOST_LOG(info) << "Max bitrate is " << config::nvhttp.max_bitrate;
->>>>>>> dc9bf2f4
       ctx->rc_max_rate = bitrate;
       ctx->bit_rate = bitrate;
 
