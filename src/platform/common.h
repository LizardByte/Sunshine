/**
 * @file src/platform/common.h
 * @brief Declarations for common platform specific utilities.
 */
#pragma once

// standard includes
#include <bitset>
#include <filesystem>
#include <functional>
#include <mutex>
#include <string>

// lib includes
#include <boost/core/noncopyable.hpp>
#ifndef _WIN32
  #include <boost/asio.hpp>
  #include <boost/process/v1.hpp>
#endif

// local includes
#include "src/config.h"
#include "src/logging.h"
#include "src/thread_safe.h"
#include "src/utility.h"
#include "src/video_colorspace.h"

extern "C" {
#include <moonlight-common-c/src/Limelight.h>
}

using namespace std::literals;

struct sockaddr;
struct AVFrame;
struct AVBufferRef;
struct AVHWFramesContext;
struct AVCodecContext;
struct AVDictionary;

#ifdef _WIN32
// Forward declarations of boost classes to avoid having to include boost headers
// here, which results in issues with Windows.h and WinSock2.h include order.
namespace boost {
  namespace asio {
    namespace ip {
      class address;
    }  // namespace ip
  }  // namespace asio

  namespace filesystem {
    class path;
  }

  namespace process::inline v1 {
    class child;
    class group;
    template<typename Char>
    class basic_environment;
    typedef basic_environment<char> environment;
  }  // namespace process::inline v1
}  // namespace boost
#endif
namespace video {
  struct config_t;
}  // namespace video

namespace nvenc {
  class nvenc_base;
}

namespace platf {
  // Limited by bits in activeGamepadMask
  constexpr auto MAX_GAMEPADS = 16;

  constexpr std::uint32_t DPAD_UP = 0x0001;
  constexpr std::uint32_t DPAD_DOWN = 0x0002;
  constexpr std::uint32_t DPAD_LEFT = 0x0004;
  constexpr std::uint32_t DPAD_RIGHT = 0x0008;
  constexpr std::uint32_t START = 0x0010;
  constexpr std::uint32_t BACK = 0x0020;
  constexpr std::uint32_t LEFT_STICK = 0x0040;
  constexpr std::uint32_t RIGHT_STICK = 0x0080;
  constexpr std::uint32_t LEFT_BUTTON = 0x0100;
  constexpr std::uint32_t RIGHT_BUTTON = 0x0200;
  constexpr std::uint32_t HOME = 0x0400;
  constexpr std::uint32_t A = 0x1000;
  constexpr std::uint32_t B = 0x2000;
  constexpr std::uint32_t X = 0x4000;
  constexpr std::uint32_t Y = 0x8000;
  constexpr std::uint32_t PADDLE1 = 0x010000;
  constexpr std::uint32_t PADDLE2 = 0x020000;
  constexpr std::uint32_t PADDLE3 = 0x040000;
  constexpr std::uint32_t PADDLE4 = 0x080000;
  constexpr std::uint32_t TOUCHPAD_BUTTON = 0x100000;
  constexpr std::uint32_t MISC_BUTTON = 0x200000;

  struct supported_gamepad_t {
    std::string name;
    bool is_enabled;
    std::string reason_disabled;
  };

  enum class gamepad_feedback_e {
    rumble,  ///< Rumble
    rumble_triggers,  ///< Rumble triggers
    set_motion_event_state,  ///< Set motion event state
    set_rgb_led,  ///< Set RGB LED
    set_adaptive_triggers,  ///< Set adaptive triggers
  };

  struct gamepad_feedback_msg_t {
    static gamepad_feedback_msg_t make_rumble(std::uint16_t id, std::uint16_t lowfreq, std::uint16_t highfreq) {
      gamepad_feedback_msg_t msg;
      msg.type = gamepad_feedback_e::rumble;
      msg.id = id;
      msg.data.rumble = {lowfreq, highfreq};
      return msg;
    }

    static gamepad_feedback_msg_t make_rumble_triggers(std::uint16_t id, std::uint16_t left, std::uint16_t right) {
      gamepad_feedback_msg_t msg;
      msg.type = gamepad_feedback_e::rumble_triggers;
      msg.id = id;
      msg.data.rumble_triggers = {left, right};
      return msg;
    }

    static gamepad_feedback_msg_t make_motion_event_state(std::uint16_t id, std::uint8_t motion_type, std::uint16_t report_rate) {
      gamepad_feedback_msg_t msg;
      msg.type = gamepad_feedback_e::set_motion_event_state;
      msg.id = id;
      msg.data.motion_event_state.motion_type = motion_type;
      msg.data.motion_event_state.report_rate = report_rate;
      return msg;
    }

    static gamepad_feedback_msg_t make_rgb_led(std::uint16_t id, std::uint8_t r, std::uint8_t g, std::uint8_t b) {
      gamepad_feedback_msg_t msg;
      msg.type = gamepad_feedback_e::set_rgb_led;
      msg.id = id;
      msg.data.rgb_led = {r, g, b};
      return msg;
    }

    static gamepad_feedback_msg_t make_adaptive_triggers(std::uint16_t id, uint8_t event_flags, uint8_t type_left, uint8_t type_right, const std::array<uint8_t, 10> &left, const std::array<uint8_t, 10> &right) {
      gamepad_feedback_msg_t msg;
      msg.type = gamepad_feedback_e::set_adaptive_triggers;
      msg.id = id;
      msg.data.adaptive_triggers = {.event_flags = event_flags, .type_left = type_left, .type_right = type_right, .left = left, .right = right};
      return msg;
    }

    gamepad_feedback_e type;
    std::uint16_t id;

    union {
      struct {
        std::uint16_t lowfreq;
        std::uint16_t highfreq;
      } rumble;

      struct {
        std::uint16_t left_trigger;
        std::uint16_t right_trigger;
      } rumble_triggers;

      struct {
        std::uint16_t report_rate;
        std::uint8_t motion_type;
      } motion_event_state;

      struct {
        std::uint8_t r;
        std::uint8_t g;
        std::uint8_t b;
      } rgb_led;

      struct {
        uint16_t controllerNumber;
        uint8_t event_flags;
        uint8_t type_left;
        uint8_t type_right;
        std::array<uint8_t, 10> left;
        std::array<uint8_t, 10> right;
      } adaptive_triggers;
    } data;
  };

  using feedback_queue_t = safe::mail_raw_t::queue_t<gamepad_feedback_msg_t>;

  namespace speaker {
    enum speaker_e {
      FRONT_LEFT,  ///< Front left
      FRONT_RIGHT,  ///< Front right
      FRONT_CENTER,  ///< Front center
      LOW_FREQUENCY,  ///< Low frequency
      BACK_LEFT,  ///< Back left
      BACK_RIGHT,  ///< Back right
      SIDE_LEFT,  ///< Side left
      SIDE_RIGHT,  ///< Side right
      MAX_SPEAKERS,  ///< Maximum number of speakers
    };

    constexpr std::uint8_t map_stereo[] {
      FRONT_LEFT,
      FRONT_RIGHT
    };
    constexpr std::uint8_t map_surround51[] {
      FRONT_LEFT,
      FRONT_RIGHT,
      FRONT_CENTER,
      LOW_FREQUENCY,
      BACK_LEFT,
      BACK_RIGHT,
    };
    constexpr std::uint8_t map_surround71[] {
      FRONT_LEFT,
      FRONT_RIGHT,
      FRONT_CENTER,
      LOW_FREQUENCY,
      BACK_LEFT,
      BACK_RIGHT,
      SIDE_LEFT,
      SIDE_RIGHT,
    };
  }  // namespace speaker

  enum class mem_type_e {
    system,  ///< System memory
    vaapi,  ///< VAAPI
    dxgi,  ///< DXGI
    cuda,  ///< CUDA
    videotoolbox,  ///< VideoToolbox
    unknown  ///< Unknown
  };

  enum class pix_fmt_e {
    yuv420p,  ///< YUV 4:2:0
    yuv420p10,  ///< YUV 4:2:0 10-bit
    nv12,  ///< NV12
    p010,  ///< P010
    ayuv,  ///< AYUV
    yuv444p16,  ///< Planar 10-bit (shifted to 16-bit) YUV 4:4:4
    y410,  ///< Y410
    unknown  ///< Unknown
  };

  inline std::string_view from_pix_fmt(pix_fmt_e pix_fmt) {
    using namespace std::literals;
#define _CONVERT(x) \
  case pix_fmt_e::x: \
    return #x##sv
    switch (pix_fmt) {
      _CONVERT(yuv420p);
      _CONVERT(yuv420p10);
      _CONVERT(nv12);
      _CONVERT(p010);
      _CONVERT(ayuv);
      _CONVERT(yuv444p16);
      _CONVERT(y410);
      _CONVERT(unknown);
    }
#undef _CONVERT

    return "unknown"sv;
  }

  // Dimensions for touchscreen input
  struct touch_port_t {
    int offset_x, offset_y;
    int width, height;
  };

  // These values must match Limelight-internal.h's SS_FF_* constants!
  namespace platform_caps {
    typedef uint32_t caps_t;

    constexpr caps_t pen_touch = 0x01;  // Pen and touch events
    constexpr caps_t controller_touch = 0x02;  // Controller touch events
  };  // namespace platform_caps

  struct gamepad_state_t {
    std::uint32_t buttonFlags;
    std::uint8_t lt;
    std::uint8_t rt;
    std::int16_t lsX;
    std::int16_t lsY;
    std::int16_t rsX;
    std::int16_t rsY;
  };

  struct gamepad_id_t {
    // The global index is used when looking up gamepads in the platform's
    // gamepad array. It identifies gamepads uniquely among all clients.
    int globalIndex;

    // The client-relative index is the controller number as reported by the
    // client. It must be used when communicating back to the client via
    // the input feedback queue.
    std::uint8_t clientRelativeIndex;
  };

  struct gamepad_arrival_t {
    std::uint8_t type;
    std::uint16_t capabilities;
    std::uint32_t supportedButtons;
  };

  struct gamepad_touch_t {
    gamepad_id_t id;
    std::uint8_t eventType;
    std::uint32_t pointerId;
    float x;
    float y;
    float pressure;
  };

  struct gamepad_motion_t {
    gamepad_id_t id;
    std::uint8_t motionType;

    // Accel: m/s^2
    // Gyro: deg/s
    float x;
    float y;
    float z;
  };

  struct gamepad_battery_t {
    gamepad_id_t id;
    std::uint8_t state;
    std::uint8_t percentage;
  };

  struct touch_input_t {
    std::uint8_t eventType;
    std::uint16_t rotation;  // Degrees (0..360) or LI_ROT_UNKNOWN
    std::uint32_t pointerId;
    float x;
    float y;
    float pressureOrDistance;  // Distance for hover and pressure for contact
    float contactAreaMajor;
    float contactAreaMinor;
  };

  struct pen_input_t {
    std::uint8_t eventType;
    std::uint8_t toolType;
    std::uint8_t penButtons;
    std::uint8_t tilt;  // Degrees (0..90) or LI_TILT_UNKNOWN
    std::uint16_t rotation;  // Degrees (0..360) or LI_ROT_UNKNOWN
    float x;
    float y;
    float pressureOrDistance;  // Distance for hover and pressure for contact
    float contactAreaMajor;
    float contactAreaMinor;
  };

  class deinit_t {
  public:
    virtual ~deinit_t() = default;
  };

  struct img_t: std::enable_shared_from_this<img_t> {
  public:
    img_t() = default;

    img_t(img_t &&) = delete;
    img_t(const img_t &) = delete;
    img_t &operator=(img_t &&) = delete;
    img_t &operator=(const img_t &) = delete;

    std::uint8_t *data {};
    std::int32_t width {};
    std::int32_t height {};
    std::int32_t pixel_pitch {};
    std::int32_t row_pitch {};

    std::optional<std::chrono::steady_clock::time_point> frame_timestamp;

    virtual ~img_t() = default;
  };

  struct sink_t {
    // Play on host PC
    std::string host;

    // On macOS and Windows, it is not possible to create a virtual sink
    // Therefore, it is optional
    struct null_t {
      std::string stereo;
      std::string surround51;
      std::string surround71;
    };

    std::optional<null_t> null;
  };

  struct encode_device_t {
    virtual ~encode_device_t() = default;

    virtual int convert(platf::img_t &img) = 0;

    video::sunshine_colorspace_t colorspace;
  };

  struct avcodec_encode_device_t: encode_device_t {
    void *data {};
    AVFrame *frame {};

    int convert(platf::img_t &img) override {
      return -1;
    }

    virtual void apply_colorspace() {
    }

    /**
     * @brief Set the frame to be encoded.
     * @note Implementations must take ownership of 'frame'.
     */
    virtual int set_frame(AVFrame *frame, AVBufferRef *hw_frames_ctx) {
      BOOST_LOG(error) << "Illegal call to hwdevice_t::set_frame(). Did you forget to override it?";
      return -1;
    };

    /**
     * @brief Initialize the hwframes context.
     * @note Implementations may set parameters during initialization of the hwframes context.
     */
    virtual void init_hwframes(AVHWFramesContext *frames) {};

    /**
     * @brief Provides a hook for allow platform-specific code to adjust codec options.
     * @note Implementations may set or modify codec options prior to codec initialization.
     */
    virtual void init_codec_options(AVCodecContext *ctx, AVDictionary **options) {};

    /**
     * @brief Prepare to derive a context.
     * @note Implementations may make modifications required before context derivation
     */
    virtual int prepare_to_derive_context(int hw_device_type) {
      return 0;
    };
  };

  struct nvenc_encode_device_t: encode_device_t {
    virtual bool init_encoder(const video::config_t &client_config, const video::sunshine_colorspace_t &colorspace) = 0;

    nvenc::nvenc_base *nvenc = nullptr;
  };

  enum class capture_e : int {
    ok,  ///< Success
    reinit,  ///< Need to reinitialize
    timeout,  ///< Timeout
    interrupted,  ///< Capture was interrupted
    error  ///< Error
  };

  class display_t {
  public:
    /**
     * @brief Callback for when a new image is ready.
     * When display has a new image ready or a timeout occurs, this callback will be called with the image.
     * If a frame was captured, frame_captured will be true. If a timeout occurred, it will be false.
     * @retval true On success
     * @retval false On break request
     */
    using push_captured_image_cb_t = std::function<bool(std::shared_ptr<img_t> &&img, bool frame_captured)>;

    /**
     * @brief Get free image from pool.
     * Calls must be synchronized.
     * Blocks until there is free image in the pool or capture is interrupted.
     * @retval true On success, img_out contains free image
     * @retval false When capture has been interrupted, img_out contains nullptr
     */
    using pull_free_image_cb_t = std::function<bool(std::shared_ptr<img_t> &img_out)>;

    display_t() noexcept:
        offset_x {0},
        offset_y {0} {
    }

    /**
     * @brief Capture a frame.
     * @param push_captured_image_cb The callback that is called with captured image,
     * must be called from the same thread as capture()
     * @param pull_free_image_cb Capture backends call this callback to get empty image from the pool.
     * If backend uses multiple threads, calls to this callback must be synchronized.
     * Calls to this callback and push_captured_image_cb must be synchronized as well.
     * @param cursor A pointer to the flag that indicates whether the cursor should be captured as well.
     * @retval capture_e::ok When stopping
     * @retval capture_e::error On error
     * @retval capture_e::reinit When need of reinitialization
     */
    virtual capture_e capture(const push_captured_image_cb_t &push_captured_image_cb, const pull_free_image_cb_t &pull_free_image_cb, bool *cursor) = 0;

    virtual std::shared_ptr<img_t> alloc_img() = 0;

    virtual int dummy_img(img_t *img) = 0;

    virtual std::unique_ptr<avcodec_encode_device_t> make_avcodec_encode_device(pix_fmt_e pix_fmt) {
      return nullptr;
    }

    virtual std::unique_ptr<nvenc_encode_device_t> make_nvenc_encode_device(pix_fmt_e pix_fmt) {
      return nullptr;
    }

    virtual bool is_hdr() {
      return false;
    }

    virtual bool get_hdr_metadata(SS_HDR_METADATA &metadata) {
      std::memset(&metadata, 0, sizeof(metadata));
      return false;
    }

    /**
     * @brief Check that a given codec is supported by the display device.
     * @param name The FFmpeg codec name (or similar for non-FFmpeg codecs).
     * @param config The codec configuration.
     * @return `true` if supported, `false` otherwise.
     */
    virtual bool is_codec_supported(std::string_view name, const ::video::config_t &config) {
      return true;
    }

    virtual ~display_t() = default;

    // Offsets for when streaming a specific monitor. By default, they are 0.
    int offset_x, offset_y;
    int env_width, env_height;

    int width, height;

  protected:
    // collect capture timing data (at loglevel debug)
    logging::time_delta_periodic_logger sleep_overshoot_logger = {debug, "Frame capture sleep overshoot"};
  };

  class mic_t {
  public:
    virtual capture_e sample(std::vector<float> &frame_buffer) = 0;

    virtual ~mic_t() = default;
  };

  class audio_control_t {
  public:
    virtual int set_sink(const std::string &sink) = 0;

<<<<<<< HEAD
    virtual std::unique_ptr<mic_t> microphone(const std::uint8_t *mapping, int channels, std::uint32_t sample_rate, std::uint32_t frame_size, [[maybe_unused]] bool host_audio_enabled) = 0;
=======
    virtual std::unique_ptr<mic_t> microphone(const std::uint8_t *mapping, int channels, std::uint32_t sample_rate, std::uint32_t frame_size, bool continuous) = 0;
>>>>>>> eb72930a

    /**
     * @brief Check if the audio sink is available in the system.
     * @param sink Sink to be checked.
     * @returns True if available, false otherwise.
     */
    virtual bool is_sink_available(const std::string &sink) = 0;

    virtual std::optional<sink_t> sink_info() = 0;

    virtual ~audio_control_t() = default;
  };

  void freeInput(void *);

  using input_t = util::safe_ptr<void, freeInput>;

  std::filesystem::path appdata();

  std::string get_mac_address(const std::string_view &address);

  std::string from_sockaddr(const sockaddr *const);
  std::pair<std::uint16_t, std::string> from_sockaddr_ex(const sockaddr *const);

  std::unique_ptr<audio_control_t> audio_control();

  /**
   * @brief Get the display_t instance for the given hwdevice_type.
   * If display_name is empty, use the first monitor that's compatible you can find
   * If you require to use this parameter in a separate thread, make a copy of it.
   * @param display_name The name of the monitor that SHOULD be displayed
   * @param config Stream configuration
   * @return The display_t instance based on hwdevice_type.
   */
  std::shared_ptr<display_t> display(mem_type_e hwdevice_type, const std::string &display_name, const video::config_t &config);

  // A list of names of displays accepted as display_name with the mem_type_e
  std::vector<std::string> display_names(mem_type_e hwdevice_type);

  /**
   * @brief Check if GPUs/drivers have changed since the last call to this function.
   * @return `true` if a change has occurred or if it is unknown whether a change occurred.
   */
  bool needs_encoder_reenumeration();

  boost::process::v1::child run_command(bool elevated, bool interactive, const std::string &cmd, boost::filesystem::path &working_dir, const boost::process::v1::environment &env, FILE *file, std::error_code &ec, boost::process::v1::group *group);

  enum class thread_priority_e : int {
    low,  ///< Low priority
    normal,  ///< Normal priority
    high,  ///< High priority
    critical  ///< Critical priority
  };
  void adjust_thread_priority(thread_priority_e priority);

  // Allow OS-specific actions to be taken to prepare for streaming
  void streaming_will_start();
  void streaming_will_stop();

  void restart();

  /**
   * @brief Set an environment variable.
   * @param name The name of the environment variable.
   * @param value The value to set the environment variable to.
   * @return 0 on success, non-zero on failure.
   */
  int set_env(const std::string &name, const std::string &value);

  /**
   * @brief Unset an environment variable.
   * @param name The name of the environment variable.
   * @return 0 on success, non-zero on failure.
   */
  int unset_env(const std::string &name);

  struct buffer_descriptor_t {
    const char *buffer;
    size_t size;

    // Constructors required for emplace_back() prior to C++20
    buffer_descriptor_t(const char *buffer, size_t size):
        buffer(buffer),
        size(size) {
    }

    buffer_descriptor_t():
        buffer(nullptr),
        size(0) {
    }
  };

  struct batched_send_info_t {
    // Optional headers to be prepended to each packet
    const char *headers;
    size_t header_size;

    // One or more data buffers to use for the payloads
    //
    // NB: Data buffers must be aligned to payload size!
    std::vector<buffer_descriptor_t> &payload_buffers;
    size_t payload_size;

    // The offset (in header+payload message blocks) in the header and payload
    // buffers to begin sending messages from
    size_t block_offset;

    // The number of header+payload message blocks to send
    size_t block_count;

    std::uintptr_t native_socket;
    boost::asio::ip::address &target_address;
    uint16_t target_port;
    boost::asio::ip::address &source_address;

    /**
     * @brief Returns a payload buffer descriptor for the given payload offset.
     * @param offset The offset in the total payload data (bytes).
     * @return Buffer descriptor describing the region at the given offset.
     */
    buffer_descriptor_t buffer_for_payload_offset(ptrdiff_t offset) {
      for (const auto &desc : payload_buffers) {
        if (offset < desc.size) {
          return {
            desc.buffer + offset,
            desc.size - offset,
          };
        } else {
          offset -= desc.size;
        }
      }
      return {};
    }
  };

  bool send_batch(batched_send_info_t &send_info);

  struct send_info_t {
    const char *header;
    size_t header_size;
    const char *payload;
    size_t payload_size;

    std::uintptr_t native_socket;
    boost::asio::ip::address &target_address;
    uint16_t target_port;
    boost::asio::ip::address &source_address;
  };

  bool send(send_info_t &send_info);

  enum class qos_data_type_e : int {
    audio,  ///< Audio
    video  ///< Video
  };

  /**
   * @brief Enable QoS on the given socket for traffic to the specified destination.
   * @param native_socket The native socket handle.
   * @param address The destination address for traffic sent on this socket.
   * @param port The destination port for traffic sent on this socket.
   * @param data_type The type of traffic sent on this socket.
   * @param dscp_tagging Specifies whether to enable DSCP tagging on outgoing traffic.
   */
  std::unique_ptr<deinit_t> enable_socket_qos(uintptr_t native_socket, boost::asio::ip::address &address, uint16_t port, qos_data_type_e data_type, bool dscp_tagging);

  /**
   * @brief Open a url in the default web browser.
   * @param url The url to open.
   */
  void open_url(const std::string &url);

  /**
   * @brief Attempt to gracefully terminate a process group.
   * @param native_handle The native handle of the process group.
   * @return `true` if termination was successfully requested.
   */
  bool request_process_group_exit(std::uintptr_t native_handle);

  /**
   * @brief Check if a process group still has running children.
   * @param native_handle The native handle of the process group.
   * @return `true` if processes are still running.
   */
  bool process_group_running(std::uintptr_t native_handle);

  input_t input();
  /**
   * @brief Get the current mouse position on screen
   * @param input The input_t instance to use.
   * @return Screen coordinates of the mouse.
   * @examples
   * auto [x, y] = get_mouse_loc(input);
   * @examples_end
   */
  util::point_t get_mouse_loc(input_t &input);
  void move_mouse(input_t &input, int deltaX, int deltaY);
  void abs_mouse(input_t &input, const touch_port_t &touch_port, float x, float y);
  void button_mouse(input_t &input, int button, bool release);
  void scroll(input_t &input, int distance);
  void hscroll(input_t &input, int distance);
  void keyboard_update(input_t &input, uint16_t modcode, bool release, uint8_t flags);
  void gamepad_update(input_t &input, int nr, const gamepad_state_t &gamepad_state);
  void unicode(input_t &input, char *utf8, int size);

  typedef deinit_t client_input_t;

  /**
   * @brief Allocate a context to store per-client input data.
   * @param input The global input context.
   * @return A unique pointer to a per-client input data context.
   */
  std::unique_ptr<client_input_t> allocate_client_input_context(input_t &input);

  /**
   * @brief Send a touch event to the OS.
   * @param input The client-specific input context.
   * @param touch_port The current viewport for translating to screen coordinates.
   * @param touch The touch event.
   */
  void touch_update(client_input_t *input, const touch_port_t &touch_port, const touch_input_t &touch);

  /**
   * @brief Send a pen event to the OS.
   * @param input The client-specific input context.
   * @param touch_port The current viewport for translating to screen coordinates.
   * @param pen The pen event.
   */
  void pen_update(client_input_t *input, const touch_port_t &touch_port, const pen_input_t &pen);

  /**
   * @brief Send a gamepad touch event to the OS.
   * @param input The global input context.
   * @param touch The touch event.
   */
  void gamepad_touch(input_t &input, const gamepad_touch_t &touch);

  /**
   * @brief Send a gamepad motion event to the OS.
   * @param input The global input context.
   * @param motion The motion event.
   */
  void gamepad_motion(input_t &input, const gamepad_motion_t &motion);

  /**
   * @brief Send a gamepad battery event to the OS.
   * @param input The global input context.
   * @param battery The battery event.
   */
  void gamepad_battery(input_t &input, const gamepad_battery_t &battery);

  /**
   * @brief Create a new virtual gamepad.
   * @param input The global input context.
   * @param id The gamepad ID.
   * @param metadata Controller metadata from client (empty if none provided).
   * @param feedback_queue The queue for posting messages back to the client.
   * @return 0 on success.
   */
  int alloc_gamepad(input_t &input, const gamepad_id_t &id, const gamepad_arrival_t &metadata, feedback_queue_t feedback_queue);
  void free_gamepad(input_t &input, int nr);

  /**
   * @brief Get the supported platform capabilities to advertise to the client.
   * @return Capability flags.
   */
  platform_caps::caps_t get_capabilities();

#define SERVICE_NAME "Sunshine"
#define SERVICE_TYPE "_nvstream._tcp"

  namespace publish {
    [[nodiscard]] std::unique_ptr<deinit_t> start();
  }

  [[nodiscard]] std::unique_ptr<deinit_t> init();

  /**
   * @brief Returns the current computer name in UTF-8.
   * @return Computer name or a placeholder upon failure.
   */
  std::string get_host_name();

  /**
   * @brief Gets the supported gamepads for this platform backend.
   * @details This may be called prior to `platf::input()`!
   * @param input Pointer to the platform's `input_t` or `nullptr`.
   * @return Vector of gamepad options and status.
   */
  std::vector<supported_gamepad_t> &supported_gamepads(input_t *input);

  struct high_precision_timer: private boost::noncopyable {
    virtual ~high_precision_timer() = default;

    /**
     * @brief Sleep for the duration
     * @param duration Sleep duration
     */
    virtual void sleep_for(const std::chrono::nanoseconds &duration) = 0;

    /**
     * @brief Check if platform-specific timer backend has been initialized successfully
     * @return `true` on success, `false` on error
     */
    virtual operator bool() = 0;
  };

  /**
   * @brief Create platform-specific timer capable of high-precision sleep
   * @return A unique pointer to timer
   */
  std::unique_ptr<high_precision_timer> create_high_precision_timer();

}  // namespace platf<|MERGE_RESOLUTION|>--- conflicted
+++ resolved
@@ -554,11 +554,7 @@
   public:
     virtual int set_sink(const std::string &sink) = 0;
 
-<<<<<<< HEAD
-    virtual std::unique_ptr<mic_t> microphone(const std::uint8_t *mapping, int channels, std::uint32_t sample_rate, std::uint32_t frame_size, [[maybe_unused]] bool host_audio_enabled) = 0;
-=======
-    virtual std::unique_ptr<mic_t> microphone(const std::uint8_t *mapping, int channels, std::uint32_t sample_rate, std::uint32_t frame_size, bool continuous) = 0;
->>>>>>> eb72930a
+    virtual std::unique_ptr<mic_t> microphone(const std::uint8_t *mapping, int channels, std::uint32_t sample_rate, std::uint32_t frame_size, bool continuous, [[maybe_unused]] bool host_audio_enabled) = 0;
 
     /**
      * @brief Check if the audio sink is available in the system.
