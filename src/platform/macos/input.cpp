--- conflicted
+++ resolved
@@ -294,21 +294,10 @@
     return -1;
   }
 
-<<<<<<< HEAD
-int update_gamepad(input_t &input, int nr, rumble_queue_t rumble_queue) {
-  BOOST_LOG(info) << "update_gamepad: Gamepad not yet implemented for MacOS."sv;
-  return -1;
-}
-
-void free_gamepad(input_t &input, int nr) {
-  BOOST_LOG(info) << "free_gamepad: Gamepad not yet implemented for MacOS."sv;
-}
-=======
   void
   free_gamepad(input_t &input, int nr) {
     BOOST_LOG(info) << "free_gamepad: Gamepad not yet implemented for MacOS."sv;
   }
->>>>>>> cdbc0e69
 
   void
   gamepad(input_t &input, int nr, const gamepad_state_t &gamepad_state) {
@@ -503,4 +492,11 @@
 
     return gamepads;
   }
+
+  int
+  update_gamepad(input_t &input, int nr, rumble_queue_t rumble_queue) {
+    BOOST_LOG(info) << "update_gamepad: Gamepad not yet implemented for MacOS."sv;
+    return -1;
+  }
+
 }  // namespace platf