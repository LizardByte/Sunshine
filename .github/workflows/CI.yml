--- conflicted
+++ resolved
@@ -1184,13 +1184,8 @@
         shell: msys2 {0}
         working-directory: build
         run: |
-<<<<<<< HEAD
           ${{ steps.python-path.outputs.python-path }} -m pip install gcovr
-          ${{ steps.python-path.outputs.python-path }} -m gcovr -r .. \
-=======
-          ${{ steps.python-path.outputs.python-path }} -m pip install "gcovr<8.0"
           ${{ steps.python-path.outputs.python-path }} -m gcovr . -r ../src \
->>>>>>> 593883a1
             --exclude-noncode-lines \
             --exclude-throw-branches \
             --exclude-unreachable-branches \
