name: CI

on:
  pull_request:
    branches: [master, nightly]
    types: [opened, synchronize, edited, reopened]
  push:
    branches: [master]
  workflow_dispatch:

jobs:
  check_changelog:
    name: Check Changelog
    runs-on: ubuntu-latest
    steps:
    - name: Checkout
      uses: actions/checkout@v3
      
    - name: Verify Changelog
      id: verify_changelog
      if: ${{ github.ref == 'refs/heads/master' || github.base_ref == 'master' }}
      # base_ref for pull request check, ref for push
      uses: SunshineStream/actions/verify_changelog@master
      with:
        token: ${{ secrets.GITHUB_TOKEN }}
    outputs:
      next_version: ${{ steps.verify_changelog.outputs.changelog_parser_version }}
      next_version_bare: ${{ steps.verify_changelog.outputs.changelog_parser_version_bare }}
      last_version: ${{ steps.verify_changelog.outputs.latest_release_tag_name }}
      release_body:  ${{ steps.verify_changelog.outputs.changelog_parser_description }}

  check_versions:
    name: Check Versions
    runs-on: ubuntu-latest
    needs: check_changelog
    if: ${{ github.ref == 'refs/heads/master' || github.base_ref == 'master' }}
    # base_ref for pull request check, ref for push
    steps:
    - name: Checkout
      uses: actions/checkout@v3

    - name: Check CMakeLists.txt Version
      run: |
        version=$(grep -o -E '^project\(Sunshine VERSION [0-9]+\.[0-9]+\.[0-9]+\)' CMakeLists.txt | grep -o -E '[0-9]+\.[0-9]+\.[0-9]+')
        echo "cmakelists_version=${version}" >> $GITHUB_ENV
    - name: Compare CMakeList.txt Version
      if: ${{ env.cmakelists_version != needs.check_changelog.outputs.next_version_bare }}
      run: |
        echo CMakeLists version: "$cmakelists_version"
        echo Changelog version: "${{ needs.check_changelog.outputs.next_version_bare }}"
        echo Within 'CMakeLists.txt' change "project(Sunshine VERSION $cmakelists_version)" to "project(Sunshine VERSION ${{ needs.check_changelog.outputs.next_version_bare }})"
        exit 1

  build_appimage:
    name: AppImage
    runs-on: ubuntu-20.04
    needs: check_changelog

    steps:
    - name: Checkout
      uses: actions/checkout@v3
      with:
        submodules: recursive

    - name: Setup Dependencies AppImage
      run: |
        mkdir -p artifacts

        sudo apt-get update -y && \
        sudo apt-get --reinstall install -y \
        git wget gcc-10 g++-10 build-essential cmake libssl-dev libavdevice-dev libboost-thread-dev libboost-filesystem-dev libboost-log-dev libpulse-dev libopus-dev libxtst-dev libx11-dev libxrandr-dev libxfixes-dev libevdev-dev libxcb1-dev libxcb-shm0-dev libxcb-xfixes0-dev libdrm-dev libcap-dev libwayland-dev
        sudo update-alternatives --install /usr/bin/gcc gcc /usr/bin/gcc-10 100 --slave /usr/bin/g++ g++ /usr/bin/g++-10
        sudo wget https://developer.download.nvidia.com/compute/cuda/11.4.2/local_installers/cuda_11.4.2_470.57.02_linux.run --progress=bar:force:noscroll -q --show-progress -O /root/cuda.run && sudo chmod a+x /root/cuda.run
        sudo /root/cuda.run --silent --toolkit --toolkitpath=/usr --no-opengl-libs --no-man-page --no-drm && sudo rm /root/cuda.run
        sudo add-apt-repository ppa:savoury1/graphics -y
        sudo add-apt-repository ppa:savoury1/multimedia -y
        sudo add-apt-repository ppa:savoury1/ffmpeg4 -y
        sudo apt-get update -y
        sudo apt-get upgrade -y && sudo apt-get dist-upgrade -y
        sudo apt-get install ffmpeg -y
    - name: Build AppImage
      run: |
        CMAKE_BUILD_TYPE="${CMAKE_BUILD_TYPE:-Release}"
        SUNSHINE_EXECUTABLE_PATH="${SUNSHINE_EXECUTABLE_PATH:-/usr/bin/sunshine}"
        SUNSHINE_ASSETS_DIR="${SUNSHINE_ASSETS_DIR:-sunshine.AppImage.config}"

        SUNSHINE_ENABLE_WAYLAND=${SUNSHINE_ENABLE_WAYLAND:-ON}
        SUNSHINE_ENABLE_X11=${SUNSHINE_ENABLE_X11:-ON}
        SUNSHINE_ENABLE_DRM=${SUNSHINE_ENABLE_DRM:-ON}
        SUNSHINE_ENABLE_CUDA=${SUNSHINE_ENABLE_CUDA:-ON}

        mkdir -p appimage-build && cd appimage-build

        cmake "-DCMAKE_BUILD_TYPE=$CMAKE_BUILD_TYPE" "-DSUNSHINE_EXECUTABLE_PATH=$SUNSHINE_EXECUTABLE_PATH" "-DSUNSHINE_ASSETS_DIR=$SUNSHINE_ASSETS_DIR" "-DSUNSHINE_ENABLE_WAYLAND=$SUNSHINE_ENABLE_WAYLAND" "-DSUNSHINE_ENABLE_X11=$SUNSHINE_ENABLE_X11" "-DSUNSHINE_ENABLE_DRM=$SUNSHINE_ENABLE_DRM" "-DSUNSHINE_ENABLE_CUDA=$SUNSHINE_ENABLE_CUDA" "../" -DCMAKE_INSTALL_PREFIX=/usr

        make -j ${nproc} DESTDIR=AppDir
    - name: Set AppImage Version
      if: ${{ needs.check_changelog.outputs.next_version_bare != needs.check_changelog.outputs.latest_version }}
      run: |
        version=${{ needs.check_changelog.outputs.next_version_bare }}
        echo "VERSION=${version}" >> $GITHUB_ENV
    - name: Package AppImage
      # https://docs.appimage.org/packaging-guide/index.html
      run: |
        mkdir -p appimage_temp && cd appimage_temp

        DESKTOP_FILE="${DESKTOP_FILE:-sunshine.desktop}"
        ICON_FILE="${ICON_FILE:-sunshine.png}"
        CONFIG_DIR="${CONFIG_DIR:-sunshine/sunshine.AppImage.config/}"
        HOME_DIR="${HOME_DIR:-sunshine/sunshine.AppImage.home/}"

        wget https://github.com/linuxdeploy/linuxdeploy/releases/download/continuous/linuxdeploy-x86_64.AppImage && chmod +x linuxdeploy-x86_64.AppImage

        ./linuxdeploy-x86_64.AppImage --appdir ../AppDir -e ../appimage-build/sunshine -i "../$ICON_FILE" -d "../appimage-build/$DESKTOP_FILE" --output appimage

        mv sunshine*.AppImage sunshine.AppImage
        mkdir sunshine && mv sunshine.AppImage sunshine/
        ./sunshine/sunshine.AppImage --appimage-portable-config
        ./sunshine/sunshine.AppImage --appimage-portable-home
        cp -r ../assets/* "$CONFIG_DIR"
        rm -f "$CONFIG_DIR"/apps_windows.json
        mkdir -p ./"$HOME_DIR"/.config/"$CONFIG_DIR"
        cp ./"$CONFIG_DIR"/apps_linux.json ./"$HOME_DIR"/.config/"$CONFIG_DIR"
        zip -r ./sunshine-appimage.zip ./sunshine/*

        mv sunshine-appimage.zip ../artifacts/
    - name: Verify AppImage
      run: |
        cd appimage_temp
        wget https://github.com/TheAssassin/appimagelint/releases/download/continuous/appimagelint-x86_64.AppImage && chmod +x appimagelint-x86_64.AppImage && ./appimagelint-x86_64.AppImage ./sunshine/sunshine.AppImage
    - name: Upload Artifacts
      if: ${{ github.event_name == 'pull_request' || github.event_name == 'workflow_dispatch' }}
      uses: actions/upload-artifact@v2
      with:
        name: sunshine-appimage
        path: artifacts/
    - name: Create Release
      if: ${{ github.event_name == 'push' && github.ref == 'refs/heads/master' }}
      uses: SunshineStream/actions/create_release@master
      with:
        token: ${{ secrets.GITHUB_TOKEN }}
        next_version: ${{ needs.check_changelog.outputs.next_version }}
        last_version: ${{ needs.check_changelog.outputs.last_version }}
        release_body: ${{ needs.check_changelog.outputs.release_body }}

  build_linux:
    name: Linux
    runs-on: ubuntu-20.04
    needs: check_changelog
    strategy:
      fail-fast: true  # false to test all, true to fail entire job if any fail
      matrix:
        distro: [ debian, ubuntu_18_04, ubuntu_20_04, ubuntu_21_04, ubuntu_21_10 ]
        package: [ -p ]
        extension: [ deb ]
<<<<<<< HEAD
        include:  # package these differently
          - distro: fedora_33
            package: '-p'
            extension: rpm
          - distro: fedora_35
            package: '-p'
=======
        include:  # don't package these
          - distro: fedora_33
            package: ''
            extension: rpm
          - distro: fedora_35
            package: ''
>>>>>>> 0044ec1d
            extension: rpm

    steps:
      - name: Checkout
        uses: actions/checkout@v3
        with:
          submodules: recursive

      - name: Setup Container
        run: |
          mkdir -p artifacts

          cd scripts
          sudo ./build-container.sh -c build -f Dockerfile-${{ matrix.distro }} -n sunshine-${{ matrix.distro }}
      - name: Build Linux
        run: |
          cd scripts
          sudo ./build-sunshine.sh ${{ matrix.package }} -e ${{ matrix.extension }} -u -n sunshine-${{ matrix.distro }} -s ..
      - name: Package Linux
        if: ${{ matrix.package != '' }}
        run: |
          cd scripts
          sudo mv ./sunshine-${{ matrix.distro }}-build/sunshine-${{ matrix.distro }}.${{ matrix.extension }} ../artifacts/
      - name: Upload Artifacts
        if: ${{ matrix.package == '-p' && ( github.event_name == 'pull_request' || github.event_name == 'workflow_dispatch' ) }}
        uses: actions/upload-artifact@v2
        with:
          name: sunshine-${{ matrix.distro }}
          path: artifacts/
      - name: Create Release
        if: ${{ matrix.package == '-p' && github.event_name == 'push' && github.ref == 'refs/heads/master' }}
        uses: SunshineStream/actions/create_release@master
        with:
          token: ${{ secrets.GITHUB_TOKEN }}
          next_version: ${{ needs.check_changelog.outputs.next_version }}
          last_version: ${{ needs.check_changelog.outputs.last_version }}
          release_body: ${{ needs.check_changelog.outputs.release_body }}

  build_win:
    name: Windows
    runs-on: windows-2019
    needs: check_changelog

    steps:
      - name: Checkout
        uses: actions/checkout@v3
        with:
          submodules: recursive
      - name: MSYS2 Setup
        uses: msys2/setup-msys2@v2
        with:
          update: true
          install: >-
            base-devel
            git
            mingw-w64-x86_64-binutils
            mingw-w64-x86_64-openssl 
            mingw-w64-x86_64-cmake
            mingw-w64-x86_64-toolchain
            mingw-w64-x86_64-opus 
            mingw-w64-x86_64-x265
            mingw-w64-x86_64-boost 
            git 
            yasm 
            nasm 
            diffutils 
            make
      - name: Build Windows
        shell: msys2 {0}
        run: |
          mkdir sunshine-windows-build && cd sunshine-windows-build
          cmake -DCMAKE_BUILD_TYPE=Release -DSUNSHINE_ASSETS_DIR=assets -G "MinGW Makefiles" ..
          mingw32-make -j2
      - name: Package Windows
        run: |
          cd sunshine-windows-build
          del ..\assets\apps_linux.json
          7z a sunshine-windows.zip ..\assets
          7z a sunshine-windows.zip sunshine.exe
          7z a sunshine-windows.zip tools\dxgi-info.exe
          7z a sunshine-windows.zip tools\audio-info.exe
          7z a sunshine-windows.zip tools\sunshinesvc.exe
          7z a sunshine-windows.zip ..\tools\install-service.bat
          7z a sunshine-windows.zip ..\tools\uninstall-service.bat
          cd ..
          mkdir artifacts
          move "sunshine-windows-build\sunshine-windows.zip" "artifacts"
      - name: Upload Artifacts
        if: ${{ github.event_name == 'pull_request' || github.event_name == 'workflow_dispatch' }}
        uses: actions/upload-artifact@v2
        with:
          name: sunshine-windows
          path: artifacts/
      - name: Create Release
        if: ${{ github.event_name == 'push' && github.ref == 'refs/heads/master' }}
        uses: SunshineStream/actions/create_release@master
        with:
          token: ${{ secrets.GITHUB_TOKEN }}
          next_version: ${{ needs.check_changelog.outputs.next_version }}
          last_version: ${{ needs.check_changelog.outputs.last_version }}
          release_body: ${{ needs.check_changelog.outputs.release_body }}<|MERGE_RESOLUTION|>--- conflicted
+++ resolved
@@ -153,21 +153,12 @@
         distro: [ debian, ubuntu_18_04, ubuntu_20_04, ubuntu_21_04, ubuntu_21_10 ]
         package: [ -p ]
         extension: [ deb ]
-<<<<<<< HEAD
         include:  # package these differently
           - distro: fedora_33
             package: '-p'
             extension: rpm
           - distro: fedora_35
             package: '-p'
-=======
-        include:  # don't package these
-          - distro: fedora_33
-            package: ''
-            extension: rpm
-          - distro: fedora_35
-            package: ''
->>>>>>> 0044ec1d
             extension: rpm
 
     steps:
