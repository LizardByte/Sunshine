do_setcap() {
  setcap cap_sys_admin+p $(readlink -f usr/bin/sunshine)
}

do_udev_reload() {
  udevadm control --reload-rules
  udevadm trigger --property-match=DEVNAME=/dev/uinput
  udevadm trigger --property-match=DEVNAME=/dev/uhid
  modprobe uinput || true
  modprobe uhid || true
}

post_install() {
  do_setcap
  do_udev_reload
  modprobe uhid
}

post_upgrade() {
  do_setcap
  do_udev_reload
<<<<<<< HEAD
  modprobe uhid
}
=======
}
>>>>>>> 6de97fdc
<|MERGE_RESOLUTION|>--- conflicted
+++ resolved
@@ -19,9 +19,5 @@
 post_upgrade() {
   do_setcap
   do_udev_reload
-<<<<<<< HEAD
   modprobe uhid
-}
-=======
-}
->>>>>>> 6de97fdc
+}