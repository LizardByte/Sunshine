/**
 * @file src/stream.cpp
 * @brief todo
 */
#include "process.h"

#include <future>
#include <queue>

#include <fstream>
#include <openssl/err.h>

#include <boost/endian/arithmetic.hpp>

extern "C" {
#include <moonlight-common-c/src/RtpAudioQueue.h>
#include <moonlight-common-c/src/Video.h>
#include <rs.h>
}

#include "config.h"
#include "input.h"
#include "main.h"
#include "network.h"
#include "stat_trackers.h"
#include "stream.h"
#include "sync.h"
#include "thread_safe.h"
#include "utility.h"

#define IDX_START_A 0
#define IDX_START_B 1
#define IDX_INVALIDATE_REF_FRAMES 2
#define IDX_LOSS_STATS 3
#define IDX_INPUT_DATA 5
#define IDX_RUMBLE_DATA 6
#define IDX_TERMINATION 7
#define IDX_PERIODIC_PING 8
#define IDX_REQUEST_IDR_FRAME 9
#define IDX_ENCRYPTED 10
#define IDX_HDR_MODE 11

static const short packetTypes[] = {
  0x0305,  // Start A
  0x0307,  // Start B
  0x0301,  // Invalidate reference frames
  0x0201,  // Loss Stats
  0x0204,  // Frame Stats (unused)
  0x0206,  // Input data
  0x010b,  // Rumble data
  0x0109,  // Termination
  0x0200,  // Periodic Ping
  0x0302,  // IDR frame
  0x0001,  // fully encrypted
  0x010e,  // HDR mode
};

namespace asio = boost::asio;
namespace sys = boost::system;

using asio::ip::tcp;
using asio::ip::udp;

using namespace std::literals;

namespace stream {

  enum class socket_e : int {
    video,
    audio
  };

#pragma pack(push, 1)

  struct video_short_frame_header_t {
    uint8_t *
    payload() {
      return (uint8_t *) (this + 1);
    }

    std::uint8_t headerType;  // Always 0x01 for short headers

    // Sunshine extension
    // Frame processing latency, in 1/10 ms units
    //     zero when the frame is repeated or there is no backend implementation
    boost::endian::little_uint16_at frame_processing_latency;

    // Currently known values:
    // 1 = Normal P-frame
    // 2 = IDR-frame
    // 4 = P-frame with intra-refresh blocks
    // 5 = P-frame after reference frame invalidation
    std::uint8_t frameType;

    std::uint8_t unknown2[4];
  };

  static_assert(
    sizeof(video_short_frame_header_t) == 8,
    "Short frame header must be 8 bytes");

  struct video_packet_raw_t {
    uint8_t *
    payload() {
      return (uint8_t *) (this + 1);
    }

    RTP_PACKET rtp;
    char reserved[4];

    NV_VIDEO_PACKET packet;
  };

  struct audio_packet_raw_t {
    uint8_t *
    payload() {
      return (uint8_t *) (this + 1);
    }

    RTP_PACKET rtp;
  };

  struct control_header_v2 {
    std::uint16_t type;
    std::uint16_t payloadLength;

    uint8_t *
    payload() {
      return (uint8_t *) (this + 1);
    }
  };

  struct control_terminate_t {
    control_header_v2 header;

    std::uint32_t ec;
  };

  struct control_rumble_t {
    control_header_v2 header;

    std::uint32_t useless;

    std::uint16_t id;
    std::uint16_t lowfreq;
    std::uint16_t highfreq;
  };

  struct control_hdr_mode_t {
    control_header_v2 header;

    std::uint8_t enabled;

    // Sunshine protocol extension
    SS_HDR_METADATA metadata;
  };

  typedef struct control_encrypted_t {
    std::uint16_t encryptedHeaderType;  // Always LE 0x0001
    std::uint16_t length;  // sizeof(seq) + 16 byte tag + secondary header and data

    // seq is accepted as an arbitrary value in Moonlight
    std::uint32_t seq;  // Monotonically increasing sequence number (used as IV for AES-GCM)

    uint8_t *
    payload() {
      return (uint8_t *) (this + 1);
    }
    // encrypted control_header_v2 and payload data follow
  } *control_encrypted_p;

  struct audio_fec_packet_raw_t {
    uint8_t *
    payload() {
      return (uint8_t *) (this + 1);
    }

    RTP_PACKET rtp;
    AUDIO_FEC_HEADER fecHeader;
  };

#pragma pack(pop)

  constexpr std::size_t
  round_to_pkcs7_padded(std::size_t size) {
    return ((size + 15) / 16) * 16;
  }
  constexpr std::size_t MAX_AUDIO_PACKET_SIZE = 1400;

  using rh_t = util::safe_ptr<reed_solomon, reed_solomon_release>;
  using video_packet_t = util::c_ptr<video_packet_raw_t>;
  using audio_packet_t = util::c_ptr<audio_packet_raw_t>;
  using audio_fec_packet_t = util::c_ptr<audio_fec_packet_raw_t>;
  using audio_aes_t = std::array<char, round_to_pkcs7_padded(MAX_AUDIO_PACKET_SIZE)>;

  using message_queue_t = std::shared_ptr<safe::queue_t<std::pair<std::uint16_t, std::string>>>;
  using message_queue_queue_t = std::shared_ptr<safe::queue_t<std::tuple<socket_e, asio::ip::address, message_queue_t>>>;

  // return bytes written on success
  // return -1 on error
  static inline int
  encode_audio(int featureSet, const audio::buffer_t &plaintext, audio_packet_t &destination, std::uint32_t avRiKeyIv, crypto::cipher::cbc_t &cbc) {
    // If encryption isn't enabled
    if (!(featureSet & 0x20)) {
      std::copy(std::begin(plaintext), std::end(plaintext), destination->payload());
      return plaintext.size();
    }

    crypto::aes_t iv {};
    *(std::uint32_t *) iv.data() = util::endian::big<std::uint32_t>(avRiKeyIv + destination->rtp.sequenceNumber);

    return cbc.encrypt(std::string_view { (char *) std::begin(plaintext), plaintext.size() }, destination->payload(), &iv);
  }

  static inline void
  while_starting_do_nothing(std::atomic<session::state_e> &state) {
    while (state.load(std::memory_order_acquire) == session::state_e::STARTING) {
      std::this_thread::sleep_for(1ms);
    }
  }

  class control_server_t {
  public:
    int
    bind(std::uint16_t port) {
      _host = net::host_create(_addr, config::stream.channels, port);

      return !(bool) _host;
    }

    void
    emplace_addr_to_session(const std::string &addr, session_t &session) {
      auto lg = _map_addr_session.lock();

      _map_addr_session->emplace(addr, std::make_pair(0u, &session));
    }

    // Get session associated with address.
    // If none are found, try to find a session not yet claimed. (It will be marked by a port of value 0
    // If none of those are found, return nullptr
    session_t *
    get_session(const net::peer_t peer);

    // Circular dependency:
    //   iterate refers to session
    //   session refers to broadcast_ctx_t
    //   broadcast_ctx_t refers to control_server_t
    // Therefore, iterate is implemented further down the source file
    void
    iterate(std::chrono::milliseconds timeout);

    void
    call(std::uint16_t type, session_t *session, const std::string_view &payload);

    void
    map(uint16_t type, std::function<void(session_t *, const std::string_view &)> cb) {
      _map_type_cb.emplace(type, std::move(cb));
    }

    int
    send(const std::string_view &payload, net::peer_t peer) {
      auto packet = enet_packet_create(payload.data(), payload.size(), ENET_PACKET_FLAG_RELIABLE);
      if (enet_peer_send(peer, 0, packet)) {
        enet_packet_destroy(packet);

        return -1;
      }

      return 0;
    }

    void
    flush() {
      enet_host_flush(_host.get());
    }

    // Callbacks
    std::unordered_map<std::uint16_t, std::function<void(session_t *, const std::string_view &)>> _map_type_cb;

    // Mapping ip:port to session
    sync_util::sync_t<std::unordered_multimap<std::string, std::pair<std::uint16_t, session_t *>>> _map_addr_session;

    ENetAddress _addr;
    net::host_t _host;
  };

  struct broadcast_ctx_t {
    message_queue_queue_t message_queue_queue;

    std::thread recv_thread;
    std::thread video_thread;
    std::thread audio_thread;
    std::thread control_thread;

    asio::io_service io;

    udp::socket video_sock { io };
    udp::socket audio_sock { io };

    // This is purely for administrative purposes.
    //   It's possible two instances of Moonlight are behind a NAT.
    //   From Sunshine's point of view, the ip addresses are identical
    //   We need some way to know what ports are already used for different streams
    sync_util::sync_t<std::vector<std::pair<std::string, std::uint16_t>>> audio_video_connections;

    control_server_t control_server;
  };

  struct session_t {
    config_t config;

    safe::mail_t mail;

    std::shared_ptr<input::input_t> input;

    std::thread audioThread;
    std::thread videoThread;

    std::chrono::steady_clock::time_point pingTimeout;

    safe::shared_t<broadcast_ctx_t>::ptr_t broadcast_ref;

    struct {
      int lowseq;
      udp::endpoint peer;
      safe::mail_raw_t::event_t<bool> idr_events;
      std::unique_ptr<platf::deinit_t> qos;
    } video;

    struct {
      crypto::cipher::cbc_t cipher;

      std::uint16_t sequenceNumber;
      // avRiKeyId == util::endian::big(First (sizeof(avRiKeyId)) bytes of launch_session->iv)
      std::uint32_t avRiKeyId;
      std::uint32_t timestamp;
      udp::endpoint peer;

      util::buffer_t<char> shards;
      util::buffer_t<uint8_t *> shards_p;

      audio_fec_packet_t fec_packet;
      std::unique_ptr<platf::deinit_t> qos;
    } audio;

    struct {
      crypto::cipher::gcm_t cipher;
      crypto::aes_t iv;

      net::peer_t peer;
      std::uint8_t seq;

      platf::rumble_queue_t rumble_queue;
      safe::mail_raw_t::event_t<video::hdr_info_t> hdr_queue;
    } control;

    safe::mail_raw_t::event_t<bool> shutdown_event;
    safe::signal_t controlEnd;

    std::atomic<session::state_e> state;
  };

  /**
   * First part of cipher must be struct of type control_encrypted_t
   *
   * returns empty string_view on failure
   * returns string_view pointing to payload data
   */
  template <std::size_t max_payload_size>
  static inline std::string_view
  encode_control(session_t *session, const std::string_view &plaintext, std::array<std::uint8_t, max_payload_size> &tagged_cipher) {
    static_assert(
      max_payload_size >= sizeof(control_encrypted_t) + sizeof(crypto::cipher::tag_size),
      "max_payload_size >= sizeof(control_encrypted_t) + sizeof(crypto::cipher::tag_size)");

    if (session->config.controlProtocolType != 13) {
      return plaintext;
    }

    crypto::aes_t iv {};
    auto seq = session->control.seq++;
    iv[0] = seq;

    auto packet = (control_encrypted_p) tagged_cipher.data();

    auto bytes = session->control.cipher.encrypt(plaintext, packet->payload(), &iv);
    if (bytes <= 0) {
      BOOST_LOG(error) << "Couldn't encrypt control data"sv;
      return {};
    }

    std::uint16_t packet_length = bytes + crypto::cipher::tag_size + sizeof(control_encrypted_t::seq);

    packet->encryptedHeaderType = util::endian::little(0x0001);
    packet->length = util::endian::little(packet_length);
    packet->seq = util::endian::little(seq);

    return std::string_view { (char *) tagged_cipher.data(), packet_length + sizeof(control_encrypted_t) - sizeof(control_encrypted_t::seq) };
  }

  int
  start_broadcast(broadcast_ctx_t &ctx);
  void
  end_broadcast(broadcast_ctx_t &ctx);

  static auto broadcast = safe::make_shared<broadcast_ctx_t>(start_broadcast, end_broadcast);

  session_t *
  control_server_t::get_session(const net::peer_t peer) {
    TUPLE_2D(port, addr_string, platf::from_sockaddr_ex((sockaddr *) &peer->address.address));

    auto lg = _map_addr_session.lock();
    TUPLE_2D(begin, end, _map_addr_session->equal_range(addr_string));

    auto it = std::end(_map_addr_session.raw);
    for (auto pos = begin; pos != end; ++pos) {
      TUPLE_2D_REF(session_port, session_p, pos->second);

      if (port == session_port) {
        return session_p;
      }
      else if (session_port == 0) {
        it = pos;
      }
    }

    if (it != std::end(_map_addr_session.raw)) {
      TUPLE_2D_REF(session_port, session_p, it->second);

      session_p->control.peer = peer;
      session_port = port;

      return session_p;
    }

    return nullptr;
  }

  void
  control_server_t::call(std::uint16_t type, session_t *session, const std::string_view &payload) {
    auto cb = _map_type_cb.find(type);
    if (cb == std::end(_map_type_cb)) {
      BOOST_LOG(debug)
        << "type [Unknown] { "sv << util::hex(type).to_string_view() << " }"sv << std::endl
        << "---data---"sv << std::endl
        << util::hex_vec(payload) << std::endl
        << "---end data---"sv;
    }
    else {
      cb->second(session, payload);
    }
  }

  void
  control_server_t::iterate(std::chrono::milliseconds timeout) {
    ENetEvent event;
    auto res = enet_host_service(_host.get(), &event, timeout.count());

    if (res > 0) {
      auto session = get_session(event.peer);
      if (!session) {
        BOOST_LOG(warning) << "Rejected connection from ["sv << platf::from_sockaddr((sockaddr *) &event.peer->address.address) << "]: it's not properly set up"sv;
        enet_peer_disconnect_now(event.peer, 0);

        return;
      }

      session->pingTimeout = std::chrono::steady_clock::now() + config::stream.ping_timeout;

      switch (event.type) {
        case ENET_EVENT_TYPE_RECEIVE: {
          net::packet_t packet { event.packet };

          auto type = *(std::uint16_t *) packet->data;
          std::string_view payload { (char *) packet->data + sizeof(type), packet->dataLength - sizeof(type) };

          call(type, session, payload);
        } break;
        case ENET_EVENT_TYPE_CONNECT:
          BOOST_LOG(info) << "CLIENT CONNECTED"sv;
          break;
        case ENET_EVENT_TYPE_DISCONNECT:
          BOOST_LOG(info) << "CLIENT DISCONNECTED"sv;
          // No more clients to send video data to ^_^
          if (session->state == session::state_e::RUNNING) {
            session::stop(*session);
          }
          break;
        case ENET_EVENT_TYPE_NONE:
          break;
      }
    }
  }

  namespace fec {
    using rs_t = util::safe_ptr<reed_solomon, reed_solomon_release>;

    struct fec_t {
      size_t data_shards;
      size_t nr_shards;
      size_t percentage;

      size_t blocksize;
      util::buffer_t<char> shards;

      char *
      data(size_t el) {
        return &shards[el * blocksize];
      }

      std::string_view
      operator[](size_t el) const {
        return { &shards[el * blocksize], blocksize };
      }

      size_t
      size() const {
        return nr_shards;
      }
    };

    static fec_t
    encode(const std::string_view &payload, size_t blocksize, size_t fecpercentage, size_t minparityshards) {
      auto payload_size = payload.size();

      auto pad = payload_size % blocksize != 0;

      auto data_shards = payload_size / blocksize + (pad ? 1 : 0);
      auto parity_shards = (data_shards * fecpercentage + 99) / 100;

      // increase the FEC percentage for this frame if the parity shard minimum is not met
      if (parity_shards < minparityshards) {
        parity_shards = minparityshards;
        fecpercentage = (100 * parity_shards) / data_shards;

        BOOST_LOG(verbose) << "Increasing FEC percentage to "sv << fecpercentage << " to meet parity shard minimum"sv << std::endl;
      }

      auto nr_shards = data_shards + parity_shards;
      if (nr_shards > DATA_SHARDS_MAX) {
        BOOST_LOG(warning)
          << "Number of fragments for reed solomon exceeds DATA_SHARDS_MAX"sv << std::endl
          << nr_shards << " > "sv << DATA_SHARDS_MAX
          << ", skipping error correction"sv;

        nr_shards = data_shards;
        fecpercentage = 0;
      }

      util::buffer_t<char> shards { nr_shards * blocksize };
      util::buffer_t<uint8_t *> shards_p { nr_shards };

      // copy payload + padding
      auto next = std::copy(std::begin(payload), std::end(payload), std::begin(shards));
      std::fill(next, std::end(shards), 0);  // padding with zero

      for (auto x = 0; x < nr_shards; ++x) {
        shards_p[x] = (uint8_t *) &shards[x * blocksize];
      }

      if (data_shards + parity_shards <= DATA_SHARDS_MAX) {
        // packets = parity_shards + data_shards
        rs_t rs { reed_solomon_new(data_shards, parity_shards) };

        reed_solomon_encode(rs.get(), shards_p.begin(), nr_shards, blocksize);
      }

      return {
        data_shards,
        nr_shards,
        fecpercentage,
        blocksize,
        std::move(shards)
      };
    }
  }  // namespace fec

  template <class F>
  std::vector<uint8_t>
  insert(uint64_t insert_size, uint64_t slice_size, const std::string_view &data, F &&f) {
    auto pad = data.size() % slice_size != 0;
    auto elements = data.size() / slice_size + (pad ? 1 : 0);

    std::vector<uint8_t> result;
    result.resize(elements * insert_size + data.size());

    auto next = std::begin(data);
    for (auto x = 0; x < elements - 1; ++x) {
      void *p = &result[x * (insert_size + slice_size)];

      f(p, x, elements);

      std::copy(next, next + slice_size, (char *) p + insert_size);
      next += slice_size;
    }

    auto x = elements - 1;
    void *p = &result[x * (insert_size + slice_size)];

    f(p, x, elements);

    std::copy(next, std::end(data), (char *) p + insert_size);

    return result;
  }

  std::vector<uint8_t>
  replace(const std::string_view &original, const std::string_view &old, const std::string_view &_new) {
    std::vector<uint8_t> replaced;

    auto begin = std::begin(original);
    auto end = std::end(original);
    auto next = std::search(begin, end, std::begin(old), std::end(old));

    std::copy(begin, next, std::back_inserter(replaced));
    if (next != end) {
      std::copy(std::begin(_new), std::end(_new), std::back_inserter(replaced));
      std::copy(next + old.size(), end, std::back_inserter(replaced));
    }

    return replaced;
  }

  int
  send_rumble(session_t *session, std::uint16_t id, std::uint16_t lowfreq, std::uint16_t highfreq) {
    if (!session->control.peer) {
      BOOST_LOG(warning) << "Couldn't send rumble data, still waiting for PING from Moonlight"sv;
      // Still waiting for PING from Moonlight
      return -1;
    }

    control_rumble_t plaintext;
    plaintext.header.type = packetTypes[IDX_RUMBLE_DATA];
    plaintext.header.payloadLength = sizeof(control_rumble_t) - sizeof(control_header_v2);

    plaintext.useless = 0xC0FFEE;
    plaintext.id = util::endian::little(id);
    plaintext.lowfreq = util::endian::little(lowfreq);
    plaintext.highfreq = util::endian::little(highfreq);

    BOOST_LOG(verbose) << id << " :: "sv << util::hex(lowfreq).to_string_view() << " :: "sv << util::hex(highfreq).to_string_view();
    std::array<std::uint8_t,
      sizeof(control_encrypted_t) + crypto::cipher::round_to_pkcs7_padded(sizeof(plaintext)) + crypto::cipher::tag_size>
      encrypted_payload;

    auto payload = encode_control(session, util::view(plaintext), encrypted_payload);
    if (session->broadcast_ref->control_server.send(payload, session->control.peer)) {
      TUPLE_2D(port, addr, platf::from_sockaddr_ex((sockaddr *) &session->control.peer->address.address));
      BOOST_LOG(warning) << "Couldn't send termination code to ["sv << addr << ':' << port << ']';

      return -1;
    }

    BOOST_LOG(debug) << "Send gamepadnr ["sv << id << "] with lowfreq ["sv << lowfreq << "] and highfreq ["sv << highfreq << ']';

    return 0;
  }

  int
  send_hdr_mode(session_t *session, video::hdr_info_t hdr_info) {
    if (!session->control.peer) {
      BOOST_LOG(warning) << "Couldn't send HDR mode, still waiting for PING from Moonlight"sv;
      // Still waiting for PING from Moonlight
      return -1;
    }

    control_hdr_mode_t plaintext {};
    plaintext.header.type = packetTypes[IDX_HDR_MODE];
    plaintext.header.payloadLength = sizeof(control_hdr_mode_t) - sizeof(control_header_v2);

    plaintext.enabled = hdr_info->enabled;
    plaintext.metadata = hdr_info->metadata;

    std::array<std::uint8_t,
      sizeof(control_encrypted_t) + crypto::cipher::round_to_pkcs7_padded(sizeof(plaintext)) + crypto::cipher::tag_size>
      encrypted_payload;

    auto payload = encode_control(session, util::view(plaintext), encrypted_payload);
    if (session->broadcast_ref->control_server.send(payload, session->control.peer)) {
      TUPLE_2D(port, addr, platf::from_sockaddr_ex((sockaddr *) &session->control.peer->address.address));
      BOOST_LOG(warning) << "Couldn't send HDR mode to ["sv << addr << ':' << port << ']';

      return -1;
    }

    BOOST_LOG(debug) << "Sent HDR mode: " << hdr_info->enabled;
    return 0;
  }

  void
  controlBroadcastThread(control_server_t *server) {
    server->map(packetTypes[IDX_PERIODIC_PING], [](session_t *session, const std::string_view &payload) {
      BOOST_LOG(verbose) << "type [IDX_START_A]"sv;
    });

    server->map(packetTypes[IDX_START_A], [&](session_t *session, const std::string_view &payload) {
      BOOST_LOG(debug) << "type [IDX_START_A]"sv;
    });

    server->map(packetTypes[IDX_START_B], [&](session_t *session, const std::string_view &payload) {
      BOOST_LOG(debug) << "type [IDX_START_B]"sv;
    });

    server->map(packetTypes[IDX_LOSS_STATS], [&](session_t *session, const std::string_view &payload) {
      int32_t *stats = (int32_t *) payload.data();
      auto count = stats[0];
      std::chrono::milliseconds t { stats[1] };

      auto lastGoodFrame = stats[3];

      BOOST_LOG(verbose)
        << "type [IDX_LOSS_STATS]"sv << std::endl
        << "---begin stats---" << std::endl
        << "loss count since last report [" << count << ']' << std::endl
        << "time in milli since last report [" << t.count() << ']' << std::endl
        << "last good frame [" << lastGoodFrame << ']' << std::endl
        << "---end stats---";
    });

    server->map(packetTypes[IDX_REQUEST_IDR_FRAME], [&](session_t *session, const std::string_view &payload) {
      BOOST_LOG(debug) << "type [IDX_REQUEST_IDR_FRAME]"sv;

      session->video.idr_events->raise(true);
    });

    server->map(packetTypes[IDX_INVALIDATE_REF_FRAMES], [&](session_t *session, const std::string_view &payload) {
      auto frames = (std::int64_t *) payload.data();
      auto firstFrame = frames[0];
      auto lastFrame = frames[1];

      BOOST_LOG(debug)
        << "type [IDX_INVALIDATE_REF_FRAMES]"sv << std::endl
        << "firstFrame [" << firstFrame << ']' << std::endl
        << "lastFrame [" << lastFrame << ']';

      session->video.idr_events->raise(true);
    });

    server->map(packetTypes[IDX_INPUT_DATA], [&](session_t *session, const std::string_view &payload) {
      BOOST_LOG(debug) << "type [IDX_INPUT_DATA]"sv;

      auto tagged_cipher_length = util::endian::big(*(int32_t *) payload.data());
      std::string_view tagged_cipher { payload.data() + sizeof(tagged_cipher_length), (size_t) tagged_cipher_length };

      std::vector<uint8_t> plaintext;

      auto &cipher = session->control.cipher;
      auto &iv = session->control.iv;
      if (cipher.decrypt(tagged_cipher, plaintext, &iv)) {
        // something went wrong :(

        BOOST_LOG(error) << "Failed to verify tag"sv;

        session::stop(*session);
        return;
      }

      if (tagged_cipher_length >= 16 + sizeof(crypto::aes_t)) {
        std::copy(payload.end() - 16, payload.end(), std::begin(iv));
      }

      input::print(plaintext.data());
      input::passthrough(session->input, std::move(plaintext));
    });

    server->map(packetTypes[IDX_ENCRYPTED], [server](session_t *session, const std::string_view &payload) {
      BOOST_LOG(verbose) << "type [IDX_ENCRYPTED]"sv;

      auto header = (control_encrypted_p) (payload.data() - 2);

      auto length = util::endian::little(header->length);
      auto seq = util::endian::little(header->seq);

      if (length < (16 + 4 + 4)) {
        BOOST_LOG(warning) << "Control: Runt packet"sv;
        return;
      }

      auto tagged_cipher_length = length - 4;
      std::string_view tagged_cipher { (char *) header->payload(), (size_t) tagged_cipher_length };

      auto &cipher = session->control.cipher;
      crypto::aes_t iv {};
      iv[0] = (std::uint8_t) seq;

      // update control sequence
      ++session->control.seq;

      std::vector<uint8_t> plaintext;
      if (cipher.decrypt(tagged_cipher, plaintext, &iv)) {
        // something went wrong :(

        BOOST_LOG(error) << "Failed to verify tag"sv;

        session::stop(*session);
        return;
      }

      // Ensure compatibility with old packet type
      std::string_view next_payload { (char *) plaintext.data(), plaintext.size() };
      auto type = *(std::uint16_t *) next_payload.data();

      if (type == packetTypes[IDX_ENCRYPTED]) {
        BOOST_LOG(error) << "Bad packet type [IDX_ENCRYPTED] found"sv;

        session::stop(*session);
        return;
      }

      // IDX_INPUT_DATA will attempt to decrypt unencrypted data, therefore we need to skip it.
      if (type != packetTypes[IDX_INPUT_DATA]) {
        server->call(type, session, next_payload);

        return;
      }

      // Ensure compatibility with IDX_INPUT_DATA
      constexpr auto skip = sizeof(std::uint16_t) * 2;
      plaintext.erase(std::begin(plaintext), std::begin(plaintext) + skip);

      input::print(plaintext.data());
      input::passthrough(session->input, std::move(plaintext));
    });

    // This thread handles latency-sensitive control messages
    platf::adjust_thread_priority(platf::thread_priority_e::critical);

    auto shutdown_event = mail::man->event<bool>(mail::broadcast_shutdown);
    while (!shutdown_event->peek()) {
      bool has_session_awaiting_peer = false;

      {
        auto lg = server->_map_addr_session.lock();

        auto now = std::chrono::steady_clock::now();

        KITTY_WHILE_LOOP(auto pos = std::begin(*server->_map_addr_session), pos != std::end(*server->_map_addr_session), {
          TUPLE_2D_REF(addr, port_session, *pos);
          auto session = port_session.second;

          if (now > session->pingTimeout) {
            BOOST_LOG(info) << addr << ": Ping Timeout"sv;
            session::stop(*session);
          }

          if (session->state.load(std::memory_order_acquire) == session::state_e::STOPPING) {
            pos = server->_map_addr_session->erase(pos);

            if (session->control.peer) {
              enet_peer_disconnect_now(session->control.peer, 0);
            }

            session->controlEnd.raise(true);
            continue;
          }

          // Remember if we have a session that's waiting for a peer to connect to the
          // control stream. This ensures the clients are properly notified even when
          // the app terminates before they finish connecting.
          if (!session->control.peer) {
            has_session_awaiting_peer = true;
          }

          auto &rumble_queue = session->control.rumble_queue;
          while (rumble_queue->peek()) {
            auto rumble = rumble_queue->pop();

            send_rumble(session, rumble->id, rumble->lowfreq, rumble->highfreq);
          }

          // Unlike rumble which we send as best-effort, HDR state messages are critical
          // for proper functioning of some clients. We must wait to pop entries from
          // the queue until we're sure we have a peer to send them to.
          auto &hdr_queue = session->control.hdr_queue;
          while (session->control.peer && hdr_queue->peek()) {
            auto hdr_info = hdr_queue->pop();

            send_hdr_mode(session, std::move(hdr_info));
          }

          ++pos;
        })
      }

      // Don't break until any pending sessions either expire or connect
      if (proc::proc.running() == 0 && !has_session_awaiting_peer) {
        BOOST_LOG(info) << "Process terminated"sv;
        break;
      }

      server->iterate(150ms);
    }

    // Let all remaining connections know the server is shutting down
    // reason: graceful termination
    std::uint32_t reason = 0x80030023;

    control_terminate_t plaintext;
    plaintext.header.type = packetTypes[IDX_TERMINATION];
    plaintext.header.payloadLength = sizeof(plaintext.ec);
    plaintext.ec = util::endian::big<uint32_t>(reason);

    std::array<std::uint8_t,
      sizeof(control_encrypted_t) + crypto::cipher::round_to_pkcs7_padded(sizeof(plaintext)) + crypto::cipher::tag_size>
      encrypted_payload;

    auto lg = server->_map_addr_session.lock();
    for (auto pos = std::begin(*server->_map_addr_session); pos != std::end(*server->_map_addr_session); ++pos) {
      auto session = pos->second.second;

      // We may not have gotten far enough to have an ENet connection yet
      if (session->control.peer) {
        auto payload = encode_control(session, util::view(plaintext), encrypted_payload);

        if (server->send(payload, session->control.peer)) {
          TUPLE_2D(port, addr, platf::from_sockaddr_ex((sockaddr *) &session->control.peer->address.address));
          BOOST_LOG(warning) << "Couldn't send termination code to ["sv << addr << ':' << port << ']';
        }
      }

      session->shutdown_event->raise(true);
      session->controlEnd.raise(true);
    }

    server->flush();
  }

  void
  recvThread(broadcast_ctx_t &ctx) {
    std::map<asio::ip::address, message_queue_t> peer_to_video_session;
    std::map<asio::ip::address, message_queue_t> peer_to_audio_session;

    auto &video_sock = ctx.video_sock;
    auto &audio_sock = ctx.audio_sock;

    auto &message_queue_queue = ctx.message_queue_queue;
    auto broadcast_shutdown_event = mail::man->event<bool>(mail::broadcast_shutdown);

    auto &io = ctx.io;

    udp::endpoint peer;

    std::array<char, 2048> buf[2];
    std::function<void(const boost::system::error_code, size_t)> recv_func[2];

    auto populate_peer_to_session = [&]() {
      while (message_queue_queue->peek()) {
        auto message_queue_opt = message_queue_queue->pop();
        TUPLE_3D_REF(socket_type, addr, message_queue, *message_queue_opt);

        switch (socket_type) {
          case socket_e::video:
            if (message_queue) {
              peer_to_video_session.emplace(addr, message_queue);
            }
            else {
              peer_to_video_session.erase(addr);
            }
            break;
          case socket_e::audio:
            if (message_queue) {
              peer_to_audio_session.emplace(addr, message_queue);
            }
            else {
              peer_to_audio_session.erase(addr);
            }
            break;
        }
      }
    };

    auto recv_func_init = [&](udp::socket &sock, int buf_elem, std::map<asio::ip::address, message_queue_t> &peer_to_session) {
      recv_func[buf_elem] = [&, buf_elem](const boost::system::error_code &ec, size_t bytes) {
        auto fg = util::fail_guard([&]() {
          sock.async_receive_from(asio::buffer(buf[buf_elem]), peer, 0, recv_func[buf_elem]);
        });

        auto type_str = buf_elem ? "AUDIO"sv : "VIDEO"sv;
        BOOST_LOG(verbose) << "Recv: "sv << peer.address().to_string() << ':' << peer.port() << " :: " << type_str;

        populate_peer_to_session();

        // No data, yet no error
        if (ec == boost::system::errc::connection_refused || ec == boost::system::errc::connection_reset) {
          return;
        }

        if (ec || !bytes) {
          BOOST_LOG(error) << "Couldn't receive data from udp socket: "sv << ec.message();
          return;
        }

        auto it = peer_to_session.find(peer.address());
        if (it != std::end(peer_to_session)) {
          BOOST_LOG(debug) << "RAISE: "sv << peer.address().to_string() << ':' << peer.port() << " :: " << type_str;
          it->second->raise(peer.port(), std::string { buf[buf_elem].data(), bytes });
        }
      };
    };

    recv_func_init(video_sock, 0, peer_to_video_session);
    recv_func_init(audio_sock, 1, peer_to_audio_session);

    video_sock.async_receive_from(asio::buffer(buf[0]), peer, 0, recv_func[0]);
    audio_sock.async_receive_from(asio::buffer(buf[1]), peer, 0, recv_func[1]);

    while (!broadcast_shutdown_event->peek()) {
      io.run();
    }
  }

  void
  videoBroadcastThread(udp::socket &sock) {
    auto shutdown_event = mail::man->event<bool>(mail::broadcast_shutdown);
    auto packets = mail::man->queue<video::packet_t>(mail::video_packets);
    auto timebase = boost::posix_time::microsec_clock::universal_time();

    // Video traffic is sent on this thread
    platf::adjust_thread_priority(platf::thread_priority_e::high);

    stat_trackers::min_max_avg_tracker<uint16_t> frame_processing_latency_tracker;

    while (auto packet = packets->pop()) {
      if (shutdown_event->peek()) {
        break;
      }

      auto session = (session_t *) packet->channel_data;
      auto lowseq = session->video.lowseq;

      auto av_packet = packet->av_packet;
      std::string_view payload { (char *) av_packet->data, (size_t) av_packet->size };
      std::vector<uint8_t> payload_new;

      video_short_frame_header_t frame_header = {};
      frame_header.headerType = 0x01;  // Short header type
      frame_header.frameType = (av_packet->flags & AV_PKT_FLAG_KEY) ? 2 : 1;

      if (packet->frame_timestamp) {
        auto duration_to_latency = [](const std::chrono::steady_clock::duration &duration) {
          const auto duration_us = std::chrono::duration_cast<std::chrono::microseconds>(duration).count();
          return (uint16_t) std::clamp<decltype(duration_us)>((duration_us + 50) / 100, 0, std::numeric_limits<uint16_t>::max());
        };

        uint16_t latency = duration_to_latency(std::chrono::steady_clock::now() - *packet->frame_timestamp);

        if (config::sunshine.min_log_level <= 1) {
          // Print frame processing latency stats to debug log every 20 seconds
          auto print_info = [&](uint16_t min_latency, uint16_t max_latency, double avg_latency) {
            auto f = stat_trackers::one_digit_after_decimal();
            BOOST_LOG(debug) << "Frame processing latency (min/max/avg): " << f % (min_latency / 10.) << "ms/" << f % (max_latency / 10.) << "ms/" << f % (avg_latency / 10.) << "ms";
          };
          frame_processing_latency_tracker.collect_and_callback_on_interval(latency, print_info, 20s);
        }

        frame_header.frame_processing_latency = latency;
      }
      else {
        frame_header.frame_processing_latency = 0;
      }

      std::copy_n((uint8_t *) &frame_header, sizeof(frame_header), std::back_inserter(payload_new));
      std::copy(std::begin(payload), std::end(payload), std::back_inserter(payload_new));

      payload = { (char *) payload_new.data(), payload_new.size() };

      if (av_packet->flags & AV_PKT_FLAG_KEY) {
        for (auto &replacement : *packet->replacements) {
          auto frame_old = replacement.old;
          auto frame_new = replacement._new;

          payload_new = replace(payload, frame_old, frame_new);
          payload = { (char *) payload_new.data(), payload_new.size() };
        }
      }

      // insert packet headers
      auto blocksize = session->config.packetsize + MAX_RTP_HEADER_SIZE;
      auto payload_blocksize = blocksize - sizeof(video_packet_raw_t);

      auto fecPercentage = config::stream.fec_percentage;

      payload_new = insert(sizeof(video_packet_raw_t), payload_blocksize,
        payload, [&](void *p, int fecIndex, int end) {
          video_packet_raw_t *video_packet = (video_packet_raw_t *) p;

          video_packet->packet.flags = FLAG_CONTAINS_PIC_DATA;
        });

      payload = std::string_view { (char *) payload_new.data(), payload_new.size() };

      // With a fecpercentage of 255, if payload_new is broken up into more than a 100 data_shards
      // it will generate greater than DATA_SHARDS_MAX shards.
      // Therefore, we start breaking the data up into three separate fec blocks.
      auto multi_fec_threshold = 90 * blocksize;

      // We can go up to 4 fec blocks, but 3 is plenty
      constexpr auto MAX_FEC_BLOCKS = 3;

      std::array<std::string_view, MAX_FEC_BLOCKS> fec_blocks;
      decltype(fec_blocks)::iterator
        fec_blocks_begin = std::begin(fec_blocks),
        fec_blocks_end = std::begin(fec_blocks) + 1;

      auto lastBlockIndex = 0;
      if (payload.size() > multi_fec_threshold) {
        BOOST_LOG(verbose) << "Generating multiple FEC blocks"sv;

        // Align individual fec blocks to blocksize
        auto unaligned_size = payload.size() / MAX_FEC_BLOCKS;
        auto aligned_size = ((unaligned_size + (blocksize - 1)) / blocksize) * blocksize;

        // Break the data up into 3 blocks, each containing multiple complete video packets.
        fec_blocks[0] = payload.substr(0, aligned_size);
        fec_blocks[1] = payload.substr(aligned_size, aligned_size);
        fec_blocks[2] = payload.substr(aligned_size * 2);

        lastBlockIndex = 2 << 6;
        fec_blocks_end = std::end(fec_blocks);
      }
      else {
        BOOST_LOG(verbose) << "Generating single FEC block"sv;
        fec_blocks[0] = payload;
      }

      try {
        auto blockIndex = 0;
        std::for_each(fec_blocks_begin, fec_blocks_end, [&](std::string_view &current_payload) {
          auto packets = (current_payload.size() + (blocksize - 1)) / blocksize;

          for (int x = 0; x < packets; ++x) {
            auto *inspect = (video_packet_raw_t *) &current_payload[x * blocksize];
            auto av_packet = packet->av_packet;

            inspect->packet.frameIndex = av_packet->pts;
            inspect->packet.streamPacketIndex = ((uint32_t) lowseq + x) << 8;

            // Match multiFecFlags with Moonlight
            inspect->packet.multiFecFlags = 0x10;
            inspect->packet.multiFecBlocks = (blockIndex << 4) | lastBlockIndex;

            if (x == 0) {
              inspect->packet.flags |= FLAG_SOF;
            }

            if (x == packets - 1) {
              inspect->packet.flags |= FLAG_EOF;
            }
          }

          auto shards = fec::encode(current_payload, blocksize, fecPercentage, session->config.minRequiredFecPackets);

          // set FEC info now that we know for sure what our percentage will be for this frame
          for (auto x = 0; x < shards.size(); ++x) {
            auto *inspect = (video_packet_raw_t *) shards.data(x);

            // RTP video timestamps use a 90 KHz clock
            auto now = boost::posix_time::microsec_clock::universal_time();
            auto timestamp = (now - timebase).total_microseconds() / (1000 / 90);

            inspect->packet.fecInfo =
              (x << 12 |
                shards.data_shards << 22 |
                shards.percentage << 4);

            inspect->rtp.header = 0x80 | FLAG_EXTENSION;
            inspect->rtp.sequenceNumber = util::endian::big<uint16_t>(lowseq + x);
            inspect->rtp.timestamp = util::endian::big<uint32_t>(timestamp);

            inspect->packet.multiFecBlocks = (blockIndex << 4) | lastBlockIndex;
            inspect->packet.frameIndex = av_packet->pts;
          }

          auto peer_address = session->video.peer.address();
          auto batch_info = platf::batched_send_info_t {
            shards.shards.begin(),
            shards.blocksize,
            shards.nr_shards,
            (uintptr_t) sock.native_handle(),
            peer_address,
            session->video.peer.port(),
          };

          // Use a batched send if it's supported on this platform
          if (!platf::send_batch(batch_info)) {
            // Batched send is not available, so send each packet individually
            BOOST_LOG(verbose) << "Falling back to unbatched send"sv;
            for (auto x = 0; x < shards.size(); ++x) {
              sock.send_to(asio::buffer(shards[x]), session->video.peer);
            }
          }

          if (av_packet->flags & AV_PKT_FLAG_KEY) {
            BOOST_LOG(verbose) << "Key Frame ["sv << av_packet->pts << "] :: send ["sv << shards.size() << "] shards..."sv;
          }
          else {
            BOOST_LOG(verbose) << "Frame ["sv << av_packet->pts << "] :: send ["sv << shards.size() << "] shards..."sv << std::endl;
          }

          ++blockIndex;
          lowseq += shards.size();
        });

        session->video.lowseq = lowseq;
      }
      catch (const std::exception &e) {
        BOOST_LOG(error) << "Broadcast video failed "sv << e.what();
        std::this_thread::sleep_for(100ms);
      }
    }

    shutdown_event->raise(true);
  }

  void
  audioBroadcastThread(udp::socket &sock) {
    auto shutdown_event = mail::man->event<bool>(mail::broadcast_shutdown);
    auto packets = mail::man->queue<audio::packet_t>(mail::audio_packets);

    constexpr auto max_block_size = crypto::cipher::round_to_pkcs7_padded(2048);

    audio_packet_t audio_packet { (audio_packet_raw_t *) malloc(sizeof(audio_packet_raw_t) + max_block_size) };
    fec::rs_t rs { reed_solomon_new(RTPA_DATA_SHARDS, RTPA_FEC_SHARDS) };

    // For unknown reasons, the RS parity matrix computed by our RS implementation
    // doesn't match the one Nvidia uses for audio data. I'm not exactly sure why,
    // but we can simply replace it with the matrix generated by OpenFEC which
    // works correctly. This is possible because the data and FEC shard count is
    // constant and known in advance.
    const unsigned char parity[] = { 0x77, 0x40, 0x38, 0x0e, 0xc7, 0xa7, 0x0d, 0x6c };
    memcpy(rs.get()->p, parity, sizeof(parity));

    audio_packet->rtp.header = 0x80;
    audio_packet->rtp.packetType = 97;
    audio_packet->rtp.ssrc = 0;

    // Audio traffic is sent on this thread
    platf::adjust_thread_priority(platf::thread_priority_e::high);

    while (auto packet = packets->pop()) {
      if (shutdown_event->peek()) {
        break;
      }

      TUPLE_2D_REF(channel_data, packet_data, *packet);
      auto session = (session_t *) channel_data;

      auto sequenceNumber = session->audio.sequenceNumber;
      auto timestamp = session->audio.timestamp;

      // This will be mapped to big-endianness later
      // For now, encode_audio needs it to be the proper sequenceNumber
      audio_packet->rtp.sequenceNumber = sequenceNumber;

      auto bytes = encode_audio(session->config.featureFlags, packet_data, audio_packet, session->audio.avRiKeyId, session->audio.cipher);
      if (bytes < 0) {
        BOOST_LOG(error) << "Couldn't encode audio packet"sv;
        break;
      }

      audio_packet->rtp.sequenceNumber = util::endian::big(sequenceNumber);
      audio_packet->rtp.timestamp = util::endian::big(timestamp);

      session->audio.sequenceNumber++;
      session->audio.timestamp += session->config.audio.packetDuration;

      auto &shards_p = session->audio.shards_p;

      std::copy_n(audio_packet->payload(), bytes, shards_p[sequenceNumber % RTPA_DATA_SHARDS]);
      try {
        sock.send_to(asio::buffer((char *) audio_packet.get(), sizeof(audio_packet_raw_t) + bytes), session->audio.peer);

        BOOST_LOG(verbose) << "Audio ["sv << sequenceNumber << "] ::  send..."sv;

        auto &fec_packet = session->audio.fec_packet;
        // initialize the FEC header at the beginning of the FEC block
        if (sequenceNumber % RTPA_DATA_SHARDS == 0) {
          fec_packet->fecHeader.baseSequenceNumber = util::endian::big(sequenceNumber);
          fec_packet->fecHeader.baseTimestamp = util::endian::big(timestamp);
        }

        // generate parity shards at the end of the FEC block
        if ((sequenceNumber + 1) % RTPA_DATA_SHARDS == 0) {
          reed_solomon_encode(rs.get(), shards_p.begin(), RTPA_TOTAL_SHARDS, bytes);

          for (auto x = 0; x < RTPA_FEC_SHARDS; ++x) {
            fec_packet->rtp.sequenceNumber = util::endian::big<std::uint16_t>(sequenceNumber + x + 1);
            fec_packet->fecHeader.fecShardIndex = x;
            memcpy(fec_packet->payload(), shards_p[RTPA_DATA_SHARDS + x], bytes);
            sock.send_to(asio::buffer((char *) fec_packet.get(), sizeof(audio_fec_packet_raw_t) + bytes), session->audio.peer);
            BOOST_LOG(verbose) << "Audio FEC ["sv << (sequenceNumber & ~(RTPA_DATA_SHARDS - 1)) << ' ' << x << "] ::  send..."sv;
          }
        }
      }
      catch (const std::exception &e) {
        BOOST_LOG(error) << "Broadcast audio failed "sv << e.what();
        std::this_thread::sleep_for(100ms);
      }
    }

    shutdown_event->raise(true);
  }

  int
  start_broadcast(broadcast_ctx_t &ctx) {
    auto control_port = map_port(CONTROL_PORT);
    auto video_port = map_port(VIDEO_STREAM_PORT);
    auto audio_port = map_port(AUDIO_STREAM_PORT);

    if (ctx.control_server.bind(control_port)) {
      BOOST_LOG(error) << "Couldn't bind Control server to port ["sv << control_port << "], likely another process already bound to the port"sv;

      return -1;
    }

    boost::system::error_code ec;
    ctx.video_sock.open(udp::v4(), ec);
    if (ec) {
      BOOST_LOG(fatal) << "Couldn't open socket for Video server: "sv << ec.message();

      return -1;
    }

    ctx.video_sock.bind(udp::endpoint(udp::v4(), video_port), ec);
    if (ec) {
      BOOST_LOG(fatal) << "Couldn't bind Video server to port ["sv << video_port << "]: "sv << ec.message();

      return -1;
    }

    ctx.audio_sock.open(udp::v4(), ec);
    if (ec) {
      BOOST_LOG(fatal) << "Couldn't open socket for Audio server: "sv << ec.message();

      return -1;
    }

    ctx.audio_sock.bind(udp::endpoint(udp::v4(), audio_port), ec);
    if (ec) {
      BOOST_LOG(fatal) << "Couldn't bind Audio server to port ["sv << audio_port << "]: "sv << ec.message();

      return -1;
    }

    ctx.message_queue_queue = std::make_shared<message_queue_queue_t::element_type>(30);

    ctx.video_thread = std::thread { videoBroadcastThread, std::ref(ctx.video_sock) };
    ctx.audio_thread = std::thread { audioBroadcastThread, std::ref(ctx.audio_sock) };
    ctx.control_thread = std::thread { controlBroadcastThread, &ctx.control_server };

    ctx.recv_thread = std::thread { recvThread, std::ref(ctx) };

    return 0;
  }

  void
  end_broadcast(broadcast_ctx_t &ctx) {
    auto broadcast_shutdown_event = mail::man->event<bool>(mail::broadcast_shutdown);

    broadcast_shutdown_event->raise(true);

    auto video_packets = mail::man->queue<video::packet_t>(mail::video_packets);
    auto audio_packets = mail::man->queue<audio::packet_t>(mail::audio_packets);

    // Minimize delay stopping video/audio threads
    video_packets->stop();
    audio_packets->stop();

    ctx.message_queue_queue->stop();
    ctx.io.stop();

    ctx.video_sock.close();
    ctx.audio_sock.close();

    video_packets.reset();
    audio_packets.reset();

    BOOST_LOG(debug) << "Waiting for main listening thread to end..."sv;
    ctx.recv_thread.join();
    BOOST_LOG(debug) << "Waiting for main video thread to end..."sv;
    ctx.video_thread.join();
    BOOST_LOG(debug) << "Waiting for main audio thread to end..."sv;
    ctx.audio_thread.join();
    BOOST_LOG(debug) << "Waiting for main control thread to end..."sv;
    ctx.control_thread.join();
    BOOST_LOG(debug) << "All broadcasting threads ended"sv;

    broadcast_shutdown_event->reset();
  }

  int
  recv_ping(decltype(broadcast)::ptr_t ref, socket_e type, udp::endpoint &peer, std::chrono::milliseconds timeout) {
    auto constexpr ping = "PING"sv;

    auto messages = std::make_shared<message_queue_t::element_type>(30);
    ref->message_queue_queue->raise(type, peer.address(), messages);

    auto fg = util::fail_guard([&]() {
      messages->stop();

      // remove message queue from session
      ref->message_queue_queue->raise(type, peer.address(), nullptr);
    });

    auto start_time = std::chrono::steady_clock::now();
    auto current_time = start_time;

    while (current_time - start_time < config::stream.ping_timeout) {
      auto delta_time = current_time - start_time;

      auto msg_opt = messages->pop(config::stream.ping_timeout - delta_time);
      if (!msg_opt) {
        break;
      }

      TUPLE_2D_REF(port, msg, *msg_opt);
      if (msg == ping) {
        BOOST_LOG(debug) << "Received ping from "sv << peer.address() << ':' << port << " ["sv << util::hex_vec(msg) << ']';

        // Update connection details.
        {
          auto addr_str = peer.address().to_string();

          auto &connections = ref->audio_video_connections;

          auto lg = connections.lock();

          std::remove_reference_t<decltype(*connections)>::iterator pos = std::end(*connections);

          for (auto it = std::begin(*connections); it != std::end(*connections); ++it) {
            TUPLE_2D_REF(addr, port_ref, *it);

            if (!port_ref && addr_str == addr) {
              pos = it;
            }
            else if (port_ref == port) {
              break;
            }
          }

          if (pos == std::end(*connections)) {
            continue;
          }

          pos->second = port;
          peer.port(port);
        }

        return port;
      }

      BOOST_LOG(debug) << "Received non-ping from "sv << peer.address() << ':' << port << " ["sv << util::hex_vec(msg) << ']';

      current_time = std::chrono::steady_clock::now();
    }

    BOOST_LOG(error) << "Initial Ping Timeout"sv;
    return -1;
  }

  void
  videoThread(session_t *session) {
    auto fg = util::fail_guard([&]() {
      session::stop(*session);
    });

    while_starting_do_nothing(session->state);

    auto ref = broadcast.ref();
    auto port = recv_ping(ref, socket_e::video, session->video.peer, config::stream.ping_timeout);
    if (port < 0) {
      return;
    }

    // Enable QoS tagging on video traffic if requested by the client
    if (session->config.videoQosType) {
      auto address = session->video.peer.address();
      session->video.qos = platf::enable_socket_qos(ref->video_sock.native_handle(), address,
        session->video.peer.port(), platf::qos_data_type_e::video);
    }

    BOOST_LOG(debug) << "Start capturing Video"sv;
    video::capture(session->mail, session->config.monitor, session);
  }

  void
  audioThread(session_t *session) {
    auto fg = util::fail_guard([&]() {
      session::stop(*session);
    });

    while_starting_do_nothing(session->state);

    auto ref = broadcast.ref();
    auto port = recv_ping(ref, socket_e::audio, session->audio.peer, config::stream.ping_timeout);
    if (port < 0) {
      return;
    }

    // Enable QoS tagging on audio traffic if requested by the client
    if (session->config.audioQosType) {
      auto address = session->audio.peer.address();
      session->audio.qos = platf::enable_socket_qos(ref->audio_sock.native_handle(), address,
        session->audio.peer.port(), platf::qos_data_type_e::audio);
    }

    BOOST_LOG(debug) << "Start capturing Audio"sv;
    audio::capture(session->mail, session->config.audio, session);
  }

  namespace session {
    std::atomic_uint running_sessions;

    state_e
    state(session_t &session) {
      return session.state.load(std::memory_order_relaxed);
    }

    void
    stop(session_t &session) {
      while_starting_do_nothing(session.state);
      auto expected = state_e::RUNNING;
      auto already_stopping = !session.state.compare_exchange_strong(expected, state_e::STOPPING);
      if (already_stopping) {
        return;
      }

      session.shutdown_event->raise(true);
    }

    void
    join(session_t &session) {
      // Current Nvidia drivers have a bug where NVENC can deadlock the encoder thread with hardware-accelerated
      // GPU scheduling enabled. If this happens, we will terminate ourselves and the service can restart.
      // The alternative is that Sunshine can never start another session until it's manually restarted.
      auto task = []() {
        BOOST_LOG(fatal) << "Hang detected! Session failed to terminate in 10 seconds."sv;
        log_flush();
        std::abort();
      };
      auto force_kill = task_pool.pushDelayed(task, 10s).task_id;
      auto fg = util::fail_guard([&force_kill]() {
        // Cancel the kill task if we manage to return from this function
        task_pool.cancel(force_kill);
      });

      BOOST_LOG(debug) << "Waiting for video to end..."sv;
      session.videoThread.join();
      BOOST_LOG(debug) << "Waiting for audio to end..."sv;
      session.audioThread.join();
      BOOST_LOG(debug) << "Waiting for control to end..."sv;
      session.controlEnd.view();
      // Reset input on session stop to avoid stuck repeated keys
      BOOST_LOG(debug) << "Resetting Input..."sv;
      input::reset(session.input);

      BOOST_LOG(debug) << "Removing references to any connections..."sv;
      {
        auto video_addr = session.video.peer.address().to_string();
        auto audio_addr = session.audio.peer.address().to_string();

        auto video_port = session.video.peer.port();
        auto audio_port = session.audio.peer.port();

        auto &connections = session.broadcast_ref->audio_video_connections;

        auto lg = connections.lock();

        auto validate_size = connections->size();
        for (auto it = std::begin(*connections); it != std::end(*connections);) {
          TUPLE_2D_REF(addr, port, *it);

<<<<<<< HEAD
int start(session_t &session, const std::string &addr_string) {
  session.input = input::alloc(session.mail,session.config.gcpersist,session.config.gcmap.value_or(0));
=======
          if ((video_port == port && video_addr == addr) ||
              (audio_port == port && audio_addr == addr)) {
            it = connections->erase(it);
          }
          else {
            ++it;
          }
        }
>>>>>>> cdbc0e69

        auto new_size = connections->size();
        if (validate_size != new_size + 2) {
          BOOST_LOG(warning) << "Couldn't remove reference to session connections: ending all broadcasts"sv;

          // A reference to the event object is still stored somewhere else. So no need to keep
          // a reference to it.
          mail::man->event<bool>(mail::broadcast_shutdown)->raise(true);
        }
      }

      // If this is the last session, invoke the platform callbacks
      if (--running_sessions == 0) {
        platf::streaming_will_stop();
      }

      BOOST_LOG(debug) << "Session ended"sv;
    }

    int
    start(session_t &session, const std::string &addr_string) {
      session.input = input::alloc(session.mail);

      session.broadcast_ref = broadcast.ref();
      if (!session.broadcast_ref) {
        return -1;
      }

      session.broadcast_ref->control_server.emplace_addr_to_session(addr_string, session);

      auto addr = boost::asio::ip::make_address(addr_string);
      session.video.peer.address(addr);
      session.video.peer.port(0);

      session.audio.peer.address(addr);
      session.audio.peer.port(0);

      {
        auto &connections = session.broadcast_ref->audio_video_connections;

        auto lg = connections.lock();

        // allocate a location for connections
        connections->emplace_back(addr_string, 0);
        connections->emplace_back(addr_string, 0);
      }

      session.pingTimeout = std::chrono::steady_clock::now() + config::stream.ping_timeout;

      session.audioThread = std::thread { audioThread, &session };
      session.videoThread = std::thread { videoThread, &session };

      session.state.store(state_e::RUNNING, std::memory_order_relaxed);

      // If this is the first session, invoke the platform callbacks
      if (++running_sessions == 1) {
        platf::streaming_will_start();
      }

      return 0;
    }

    std::shared_ptr<session_t>
    alloc(config_t &config, crypto::aes_t &gcm_key, crypto::aes_t &iv) {
      auto session = std::make_shared<session_t>();

      auto mail = std::make_shared<safe::mail_raw_t>();

      session->shutdown_event = mail->event<bool>(mail::shutdown);

      session->config = config;

      session->control.rumble_queue = mail->queue<platf::rumble_t>(mail::rumble);
      session->control.hdr_queue = mail->event<video::hdr_info_t>(mail::hdr);
      session->control.iv = iv;
      session->control.cipher = crypto::cipher::gcm_t {
        gcm_key, false
      };

      session->video.idr_events = mail->event<bool>(mail::idr);
      session->video.lowseq = 0;

      constexpr auto max_block_size = crypto::cipher::round_to_pkcs7_padded(2048);

      util::buffer_t<char> shards { RTPA_TOTAL_SHARDS * max_block_size };
      util::buffer_t<uint8_t *> shards_p { RTPA_TOTAL_SHARDS };

      for (auto x = 0; x < RTPA_TOTAL_SHARDS; ++x) {
        shards_p[x] = (uint8_t *) &shards[x * max_block_size];
      }

      // Audio FEC spans multiple audio packets,
      // therefore its session specific
      session->audio.shards = std::move(shards);
      session->audio.shards_p = std::move(shards_p);

      session->audio.fec_packet.reset((audio_fec_packet_raw_t *) malloc(sizeof(audio_fec_packet_raw_t) + max_block_size));

      session->audio.fec_packet->rtp.header = 0x80;
      session->audio.fec_packet->rtp.packetType = 127;
      session->audio.fec_packet->rtp.timestamp = 0;
      session->audio.fec_packet->rtp.ssrc = 0;

      session->audio.fec_packet->fecHeader.payloadType = 97;
      session->audio.fec_packet->fecHeader.ssrc = 0;

      session->audio.cipher = crypto::cipher::cbc_t {
        gcm_key, true
      };

      session->audio.avRiKeyId = util::endian::big(*(std::uint32_t *) iv.data());
      session->audio.sequenceNumber = 0;
      session->audio.timestamp = 0;

      session->control.peer = nullptr;
      session->state.store(state_e::STOPPED, std::memory_order_relaxed);

      session->mail = std::move(mail);

      return session;
    }
  }  // namespace session
}  // namespace stream<|MERGE_RESOLUTION|>--- conflicted
+++ resolved
@@ -1570,10 +1570,6 @@
         for (auto it = std::begin(*connections); it != std::end(*connections);) {
           TUPLE_2D_REF(addr, port, *it);
 
-<<<<<<< HEAD
-int start(session_t &session, const std::string &addr_string) {
-  session.input = input::alloc(session.mail,session.config.gcpersist,session.config.gcmap.value_or(0));
-=======
           if ((video_port == port && video_addr == addr) ||
               (audio_port == port && audio_addr == addr)) {
             it = connections->erase(it);
@@ -1582,7 +1578,6 @@
             ++it;
           }
         }
->>>>>>> cdbc0e69
 
         auto new_size = connections->size();
         if (validate_size != new_size + 2) {
@@ -1604,7 +1599,7 @@
 
     int
     start(session_t &session, const std::string &addr_string) {
-      session.input = input::alloc(session.mail);
+      session.input = input::alloc(session.mail,session.config.gcpersist,session.config.gcmap.value_or(0));
 
       session.broadcast_ref = broadcast.ref();
       if (!session.broadcast_ref) {
