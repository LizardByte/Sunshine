--- conflicted
+++ resolved
@@ -824,32 +824,23 @@
 #endif
     }
 
-<<<<<<< HEAD
-  int update_gamepad(int nr, rumble_queue_t &&rumble_queue) {
-    TUPLE_2D_REF(input, gamepad_state, gamepads[nr]);
-
-    rumble_ctx->rumble_queue_queue.raise(
-      nr,
-      input.get(),
-      std::move(rumble_queue),
-      pollfd_t {
-        dup(libevdev_uinput_get_fd(input.get())),
-        (std::int16_t)POLLIN,
-        (std::int16_t)0,
-      });
-  }
-
-
-  void clear() {
-    clear_touchscreen();
-    clear_keyboard();
-    clear_mouse();
-    for(int x = 0; x < gamepads.size(); ++x) {
-      clear_gamepad(x);
-=======
+    int
+    update_gamepad(int nr, rumble_queue_t &&rumble_queue) {
+      TUPLE_2D_REF(input, gamepad_state, gamepads[nr]);
+
+      rumble_ctx->rumble_queue_queue.raise(
+        nr,
+        input.get(),
+        std::move(rumble_queue),
+        pollfd_t {
+          dup(libevdev_uinput_get_fd(input.get())),
+          (std::int16_t) POLLIN,
+          (std::int16_t) 0,
+        });
+    }
+
     ~input_raw_t() {
       clear();
->>>>>>> cdbc0e69
     }
 
     safe::shared_t<rumble_ctx_t>::ptr_t rumble_ctx;
