/**
 * @file src/platform/windows/input.cpp
 * @brief todo
 */
#include <windows.h>

#include <cmath>

#include <ViGEm/Client.h>

#include "misc.h"
#include "src/config.h"
#include "src/main.h"
#include "src/platform/common.h"

namespace platf {
  using namespace std::literals;

  thread_local HDESK _lastKnownInputDesktop = nullptr;

  constexpr touch_port_t target_touch_port {
    0, 0,
    65535, 65535
  };

  using client_t = util::safe_ptr<_VIGEM_CLIENT_T, vigem_free>;
  using target_t = util::safe_ptr<_VIGEM_TARGET_T, vigem_target_free>;

  static VIGEM_TARGET_TYPE
  map(const std::string_view &gp) {
    if (gp == "x360"sv) {
      return Xbox360Wired;
    }

    return DualShock4Wired;
  }

  void CALLBACK
  x360_notify(
    client_t::pointer client,
    target_t::pointer target,
    std::uint8_t largeMotor, std::uint8_t smallMotor,
    std::uint8_t /* led_number */,
    void *userdata);

  void CALLBACK
  ds4_notify(
    client_t::pointer client,
    target_t::pointer target,
    std::uint8_t largeMotor, std::uint8_t smallMotor,
    DS4_LIGHTBAR_COLOR /* led_color */,
    void *userdata);

  class vigem_t {
  public:
    int
    init() {
      VIGEM_ERROR status;

      client.reset(vigem_alloc());

      status = vigem_connect(client.get());
      if (!VIGEM_SUCCESS(status)) {
        BOOST_LOG(warning) << "Couldn't setup connection to ViGEm for gamepad support ["sv << util::hex(status).to_string_view() << ']';

        return -1;
      }

      gamepads.resize(MAX_GAMEPADS);

      return 0;
    }

    int
    alloc_gamepad_interal(int nr, rumble_queue_t &rumble_queue, VIGEM_TARGET_TYPE gp_type) {
      auto &[rumble, gp] = gamepads[nr];
      assert(!gp);

      if (gp_type == Xbox360Wired) {
        gp.reset(vigem_target_x360_alloc());
      }
      else {
        gp.reset(vigem_target_ds4_alloc());
      }

      auto status = vigem_target_add(client.get(), gp.get());
      if (!VIGEM_SUCCESS(status)) {
        BOOST_LOG(error) << "Couldn't add Gamepad to ViGEm connection ["sv << util::hex(status).to_string_view() << ']';

        return -1;
      }

      rumble = std::move(rumble_queue);

<<<<<<< HEAD
  int update_gamepad_interal(int nr, rumble_queue_t &rumble_queue, VIGEM_TARGET_TYPE gp_type) {
    auto &[rumble, gp] = gamepads[nr];
    rumble = std::move(rumble_queue);
    return 0;
  }

  void free_target(int nr) {
    auto &[_, gp] = gamepads[nr];
=======
      if (gp_type == Xbox360Wired) {
        status = vigem_target_x360_register_notification(client.get(), gp.get(), x360_notify, this);
      }
      else {
        status = vigem_target_ds4_register_notification(client.get(), gp.get(), ds4_notify, this);
      }
>>>>>>> cdbc0e69

      if (!VIGEM_SUCCESS(status)) {
        BOOST_LOG(warning) << "Couldn't register notifications for rumble support ["sv << util::hex(status).to_string_view() << ']';
      }

      return 0;
    }

    void
    free_target(int nr) {
      auto &[_, gp] = gamepads[nr];

      if (gp && vigem_target_is_attached(gp.get())) {
        auto status = vigem_target_remove(client.get(), gp.get());
        if (!VIGEM_SUCCESS(status)) {
          BOOST_LOG(warning) << "Couldn't detach gamepad from ViGEm ["sv << util::hex(status).to_string_view() << ']';
        }
      }

      gp.reset();
    }

    void
    rumble(target_t::pointer target, std::uint8_t smallMotor, std::uint8_t largeMotor) {
      for (int x = 0; x < gamepads.size(); ++x) {
        auto &[rumble_queue, gp] = gamepads[x];

        if (gp.get() == target) {
          rumble_queue->raise(x, ((std::uint16_t) smallMotor) << 8, ((std::uint16_t) largeMotor) << 8);

          return;
        }
      }
    }

    ~vigem_t() {
      if (client) {
        for (auto &[_, gp] : gamepads) {
          if (gp && vigem_target_is_attached(gp.get())) {
            auto status = vigem_target_remove(client.get(), gp.get());
            if (!VIGEM_SUCCESS(status)) {
              BOOST_LOG(warning) << "Couldn't detach gamepad from ViGEm ["sv << util::hex(status).to_string_view() << ']';
            }
          }
        }

        vigem_disconnect(client.get());
      }
    }

    std::vector<std::pair<rumble_queue_t, target_t>> gamepads;

    client_t client;
  };

  void CALLBACK
  x360_notify(
    client_t::pointer client,
    target_t::pointer target,
    std::uint8_t largeMotor, std::uint8_t smallMotor,
    std::uint8_t /* led_number */,
    void *userdata) {
    BOOST_LOG(debug)
      << "largeMotor: "sv << (int) largeMotor << std::endl
      << "smallMotor: "sv << (int) smallMotor;

    task_pool.push(&vigem_t::rumble, (vigem_t *) userdata, target, smallMotor, largeMotor);
  }

  void CALLBACK
  ds4_notify(
    client_t::pointer client,
    target_t::pointer target,
    std::uint8_t largeMotor, std::uint8_t smallMotor,
    DS4_LIGHTBAR_COLOR /* led_color */,
    void *userdata) {
    BOOST_LOG(debug)
      << "largeMotor: "sv << (int) largeMotor << std::endl
      << "smallMotor: "sv << (int) smallMotor;

    task_pool.push(&vigem_t::rumble, (vigem_t *) userdata, target, smallMotor, largeMotor);
  }

  struct input_raw_t {
    ~input_raw_t() {
      delete vigem;
    }

    vigem_t *vigem;
    HKL keyboard_layout;
    HKL active_layout;
  };

  input_t
  input() {
    input_t result { new input_raw_t {} };
    auto &raw = *(input_raw_t *) result.get();

    raw.vigem = new vigem_t {};
    if (raw.vigem->init()) {
      delete raw.vigem;
      raw.vigem = nullptr;
    }

    // Moonlight currently sends keys normalized to the US English layout.
    // We need to use that layout when converting to scancodes.
    raw.keyboard_layout = LoadKeyboardLayoutA("00000409", 0);
    if (!raw.keyboard_layout || LOWORD(raw.keyboard_layout) != 0x409) {
      BOOST_LOG(warning) << "Unable to load US English keyboard layout for scancode translation. Keyboard input may not work in games."sv;
      raw.keyboard_layout = NULL;
    }

    // Activate layout for current process only
    raw.active_layout = ActivateKeyboardLayout(raw.keyboard_layout, KLF_SETFORPROCESS);
    if (!raw.active_layout) {
      BOOST_LOG(warning) << "Unable to activate US English keyboard layout for scancode translation. Keyboard input may not work in games."sv;
      raw.keyboard_layout = NULL;
    }

    return result;
  }

  void
  send_input(INPUT &i) {
  retry:
    auto send = SendInput(1, &i, sizeof(INPUT));
    if (send != 1) {
      auto hDesk = syncThreadDesktop();
      if (_lastKnownInputDesktop != hDesk) {
        _lastKnownInputDesktop = hDesk;
        goto retry;
      }
      BOOST_LOG(error) << "Couldn't send input"sv;
    }
  }

  void
  abs_mouse(input_t &input, const touch_port_t &touch_port, float x, float y) {
    INPUT i {};

    i.type = INPUT_MOUSE;
    auto &mi = i.mi;

    mi.dwFlags =
      MOUSEEVENTF_MOVE |
      MOUSEEVENTF_ABSOLUTE |

      // MOUSEEVENTF_VIRTUALDESK maps to the entirety of the desktop rather than the primary desktop
      MOUSEEVENTF_VIRTUALDESK;

    auto scaled_x = std::lround((x + touch_port.offset_x) * ((float) target_touch_port.width / (float) touch_port.width));
    auto scaled_y = std::lround((y + touch_port.offset_y) * ((float) target_touch_port.height / (float) touch_port.height));

    mi.dx = scaled_x;
    mi.dy = scaled_y;

    send_input(i);
  }

  void
  move_mouse(input_t &input, int deltaX, int deltaY) {
    INPUT i {};

    i.type = INPUT_MOUSE;
    auto &mi = i.mi;

    mi.dwFlags = MOUSEEVENTF_MOVE;
    mi.dx = deltaX;
    mi.dy = deltaY;

    send_input(i);
  }

  void
  button_mouse(input_t &input, int button, bool release) {
    constexpr auto KEY_STATE_DOWN = (SHORT) 0x8000;

    INPUT i {};

    i.type = INPUT_MOUSE;
    auto &mi = i.mi;

    int mouse_button;
    if (button == 1) {
      mi.dwFlags = release ? MOUSEEVENTF_LEFTUP : MOUSEEVENTF_LEFTDOWN;
      mouse_button = VK_LBUTTON;
    }
    else if (button == 2) {
      mi.dwFlags = release ? MOUSEEVENTF_MIDDLEUP : MOUSEEVENTF_MIDDLEDOWN;
      mouse_button = VK_MBUTTON;
    }
    else if (button == 3) {
      mi.dwFlags = release ? MOUSEEVENTF_RIGHTUP : MOUSEEVENTF_RIGHTDOWN;
      mouse_button = VK_RBUTTON;
    }
    else if (button == 4) {
      mi.dwFlags = release ? MOUSEEVENTF_XUP : MOUSEEVENTF_XDOWN;
      mi.mouseData = XBUTTON1;
      mouse_button = VK_XBUTTON1;
    }
    else {
      mi.dwFlags = release ? MOUSEEVENTF_XUP : MOUSEEVENTF_XDOWN;
      mi.mouseData = XBUTTON2;
      mouse_button = VK_XBUTTON2;
    }

    auto key_state = GetAsyncKeyState(mouse_button);
    bool key_state_down = (key_state & KEY_STATE_DOWN) != 0;
    if (key_state_down != release) {
      BOOST_LOG(warning) << "Button state of mouse_button ["sv << button << "] does not match the desired state"sv;

      return;
    }

    send_input(i);
  }

  void
  scroll(input_t &input, int distance) {
    INPUT i {};

    i.type = INPUT_MOUSE;
    auto &mi = i.mi;

    mi.dwFlags = MOUSEEVENTF_WHEEL;
    mi.mouseData = distance;

    send_input(i);
  }

  void
  hscroll(input_t &input, int distance) {
    INPUT i {};

    i.type = INPUT_MOUSE;
    auto &mi = i.mi;

    mi.dwFlags = MOUSEEVENTF_HWHEEL;
    mi.mouseData = distance;

    send_input(i);
  }

  void
  keyboard(input_t &input, uint16_t modcode, bool release, uint8_t flags) {
    auto raw = (input_raw_t *) input.get();

    INPUT i {};
    i.type = INPUT_KEYBOARD;
    auto &ki = i.ki;

    // If the client did not normalize this VK code to a US English layout, we can't accurately convert it to a scancode.
    bool send_scancode = !(flags & SS_KBE_FLAG_NON_NORMALIZED) || config::input.always_send_scancodes;

    if (send_scancode && modcode != VK_LWIN && modcode != VK_RWIN && modcode != VK_PAUSE && raw->keyboard_layout != NULL) {
      // For some reason, MapVirtualKey(VK_LWIN, MAPVK_VK_TO_VSC) doesn't seem to work :/
      ki.wScan = MapVirtualKeyEx(modcode, MAPVK_VK_TO_VSC, raw->keyboard_layout);
    }

    // If we can map this to a scancode, send it as a scancode for maximum game compatibility.
    if (ki.wScan) {
      ki.dwFlags = KEYEVENTF_SCANCODE;
    }
    else {
      // If there is no scancode mapping or it's non-normalized, send it as a regular VK event.
      ki.wVk = modcode;
    }

    // https://docs.microsoft.com/en-us/windows/win32/inputdev/about-keyboard-input#keystroke-message-flags
    switch (modcode) {
      case VK_RMENU:
      case VK_RCONTROL:
      case VK_INSERT:
      case VK_DELETE:
      case VK_HOME:
      case VK_END:
      case VK_PRIOR:
      case VK_NEXT:
      case VK_UP:
      case VK_DOWN:
      case VK_LEFT:
      case VK_RIGHT:
      case VK_DIVIDE:
        ki.dwFlags |= KEYEVENTF_EXTENDEDKEY;
        break;
      default:
        break;
    }

    if (release) {
      ki.dwFlags |= KEYEVENTF_KEYUP;
    }

    send_input(i);
  }

  void
  unicode(input_t &input, char *utf8, int size) {
    // We can do no worse than one UTF-16 character per byte of UTF-8
    WCHAR wide[size];

    int chars = MultiByteToWideChar(CP_UTF8, MB_ERR_INVALID_CHARS, utf8, size, wide, size);
    if (chars <= 0) {
      return;
    }

    // Send all key down events
    for (int i = 0; i < chars; i++) {
      INPUT input {};
      input.type = INPUT_KEYBOARD;
      input.ki.wScan = wide[i];
      input.ki.dwFlags = KEYEVENTF_UNICODE;
      send_input(input);
    }

    // Send all key up events
    for (int i = 0; i < chars; i++) {
      INPUT input {};
      input.type = INPUT_KEYBOARD;
      input.ki.wScan = wide[i];
      input.ki.dwFlags = KEYEVENTF_UNICODE | KEYEVENTF_KEYUP;
      send_input(input);
    }
  }

  int
  alloc_gamepad(input_t &input, int nr, rumble_queue_t rumble_queue) {
    auto raw = (input_raw_t *) input.get();

    if (!raw->vigem) {
      return 0;
    }

    return raw->vigem->alloc_gamepad_interal(nr, rumble_queue, map(config::input.gamepad));
  }

  void
  free_gamepad(input_t &input, int nr) {
    auto raw = (input_raw_t *) input.get();

<<<<<<< HEAD
int update_gamepad(input_t &input, int nr, rumble_queue_t rumble_queue) {
  auto raw = (input_raw_t *)input.get();

  if(!raw->vigem) {
    return 0;
  }

  return raw->vigem->update_gamepad_interal(nr, rumble_queue, map(config::input.gamepad));
}

void free_gamepad(input_t &input, int nr) {
  auto raw = (input_raw_t *)input.get();
=======
    if (!raw->vigem) {
      return;
    }
>>>>>>> cdbc0e69

    raw->vigem->free_target(nr);
  }

  static VIGEM_ERROR
  x360_update(client_t::pointer client, target_t::pointer gp, const gamepad_state_t &gamepad_state) {
    auto &xusb = *(PXUSB_REPORT) &gamepad_state;

    return vigem_target_x360_update(client, gp, xusb);
  }

  static DS4_DPAD_DIRECTIONS
  ds4_dpad(const gamepad_state_t &gamepad_state) {
    auto flags = gamepad_state.buttonFlags;
    if (flags & DPAD_UP) {
      if (flags & DPAD_RIGHT) {
        return DS4_BUTTON_DPAD_NORTHEAST;
      }
      else if (flags & DPAD_LEFT) {
        return DS4_BUTTON_DPAD_NORTHWEST;
      }
      else {
        return DS4_BUTTON_DPAD_NORTH;
      }
    }

    else if (flags & DPAD_DOWN) {
      if (flags & DPAD_RIGHT) {
        return DS4_BUTTON_DPAD_SOUTHEAST;
      }
      else if (flags & DPAD_LEFT) {
        return DS4_BUTTON_DPAD_SOUTHWEST;
      }
      else {
        return DS4_BUTTON_DPAD_SOUTH;
      }
    }

    else if (flags & DPAD_RIGHT) {
      return DS4_BUTTON_DPAD_EAST;
    }

    else if (flags & DPAD_LEFT) {
      return DS4_BUTTON_DPAD_WEST;
    }

    return DS4_BUTTON_DPAD_NONE;
  }

  static DS4_BUTTONS
  ds4_buttons(const gamepad_state_t &gamepad_state) {
    int buttons {};

    auto flags = gamepad_state.buttonFlags;
    // clang-format off
  if(flags & LEFT_STICK)   buttons |= DS4_BUTTON_THUMB_LEFT;
  if(flags & RIGHT_STICK)  buttons |= DS4_BUTTON_THUMB_RIGHT;
  if(flags & LEFT_BUTTON)  buttons |= DS4_BUTTON_SHOULDER_LEFT;
  if(flags & RIGHT_BUTTON) buttons |= DS4_BUTTON_SHOULDER_RIGHT;
  if(flags & START)        buttons |= DS4_BUTTON_OPTIONS;
  if(flags & BACK)         buttons |= DS4_BUTTON_SHARE;
  if(flags & A)            buttons |= DS4_BUTTON_CROSS;
  if(flags & B)            buttons |= DS4_BUTTON_CIRCLE;
  if(flags & X)            buttons |= DS4_BUTTON_SQUARE;
  if(flags & Y)            buttons |= DS4_BUTTON_TRIANGLE;

  if(gamepad_state.lt > 0) buttons |= DS4_BUTTON_TRIGGER_LEFT;
  if(gamepad_state.rt > 0) buttons |= DS4_BUTTON_TRIGGER_RIGHT;
    // clang-format on

    return (DS4_BUTTONS) buttons;
  }

  static DS4_SPECIAL_BUTTONS
  ds4_special_buttons(const gamepad_state_t &gamepad_state) {
    int buttons {};

    if (gamepad_state.buttonFlags & HOME) buttons |= DS4_SPECIAL_BUTTON_PS;

    return (DS4_SPECIAL_BUTTONS) buttons;
  }

  static std::uint8_t
  to_ds4_triggerX(std::int16_t v) {
    return (v + std::numeric_limits<std::uint16_t>::max() / 2 + 1) / 257;
  }

  static std::uint8_t
  to_ds4_triggerY(std::int16_t v) {
    auto new_v = -((std::numeric_limits<std::uint16_t>::max() / 2 + v - 1)) / 257;

    return new_v == 0 ? 0xFF : (std::uint8_t) new_v;
  }

  static VIGEM_ERROR
  ds4_update(client_t::pointer client, target_t::pointer gp, const gamepad_state_t &gamepad_state) {
    DS4_REPORT report;

    DS4_REPORT_INIT(&report);
    DS4_SET_DPAD(&report, ds4_dpad(gamepad_state));
    report.wButtons |= ds4_buttons(gamepad_state);
    report.bSpecial = ds4_special_buttons(gamepad_state);

    report.bTriggerL = gamepad_state.lt;
    report.bTriggerR = gamepad_state.rt;

    report.bThumbLX = to_ds4_triggerX(gamepad_state.lsX);
    report.bThumbLY = to_ds4_triggerY(gamepad_state.lsY);

    report.bThumbRX = to_ds4_triggerX(gamepad_state.rsX);
    report.bThumbRY = to_ds4_triggerY(gamepad_state.rsY);

    return vigem_target_ds4_update(client, gp, report);
  }

  void
  gamepad(input_t &input, int nr, const gamepad_state_t &gamepad_state) {
    auto vigem = ((input_raw_t *) input.get())->vigem;

    // If there is no gamepad support
    if (!vigem) {
      return;
    }

    auto &[_, gp] = vigem->gamepads[nr];

    VIGEM_ERROR status;

    if (vigem_target_get_type(gp.get()) == Xbox360Wired) {
      status = x360_update(vigem->client.get(), gp.get(), gamepad_state);
    }
    else {
      status = ds4_update(vigem->client.get(), gp.get(), gamepad_state);
    }

    if (!VIGEM_SUCCESS(status)) {
      BOOST_LOG(warning) << "Couldn't send gamepad input to ViGEm ["sv << util::hex(status).to_string_view() << ']';
    }
  }

  void
  freeInput(void *p) {
    auto input = (input_raw_t *) p;

    delete input;
  }

  std::vector<std::string_view> &
  supported_gamepads() {
    // ds4 == ps4
    static std::vector<std::string_view> gps {
      "x360"sv, "ds4"sv, "ps4"sv
    };

    return gps;
  }
}  // namespace platf<|MERGE_RESOLUTION|>--- conflicted
+++ resolved
@@ -92,23 +92,12 @@
 
       rumble = std::move(rumble_queue);
 
-<<<<<<< HEAD
-  int update_gamepad_interal(int nr, rumble_queue_t &rumble_queue, VIGEM_TARGET_TYPE gp_type) {
-    auto &[rumble, gp] = gamepads[nr];
-    rumble = std::move(rumble_queue);
-    return 0;
-  }
-
-  void free_target(int nr) {
-    auto &[_, gp] = gamepads[nr];
-=======
       if (gp_type == Xbox360Wired) {
         status = vigem_target_x360_register_notification(client.get(), gp.get(), x360_notify, this);
       }
       else {
         status = vigem_target_ds4_register_notification(client.get(), gp.get(), ds4_notify, this);
       }
->>>>>>> cdbc0e69
 
       if (!VIGEM_SUCCESS(status)) {
         BOOST_LOG(warning) << "Couldn't register notifications for rumble support ["sv << util::hex(status).to_string_view() << ']';
@@ -449,26 +438,29 @@
   free_gamepad(input_t &input, int nr) {
     auto raw = (input_raw_t *) input.get();
 
-<<<<<<< HEAD
-int update_gamepad(input_t &input, int nr, rumble_queue_t rumble_queue) {
-  auto raw = (input_raw_t *)input.get();
-
-  if(!raw->vigem) {
-    return 0;
-  }
-
-  return raw->vigem->update_gamepad_interal(nr, rumble_queue, map(config::input.gamepad));
-}
-
-void free_gamepad(input_t &input, int nr) {
-  auto raw = (input_raw_t *)input.get();
-=======
     if (!raw->vigem) {
       return;
     }
->>>>>>> cdbc0e69
 
     raw->vigem->free_target(nr);
+  }
+
+  int
+  update_gamepad_interal(int nr, rumble_queue_t &rumble_queue, VIGEM_TARGET_TYPE gp_type) {
+    auto &[rumble, gp] = gamepads[nr];
+    rumble = std::move(rumble_queue);
+    return 0;
+  }
+
+  int
+  update_gamepad(input_t &input, int nr, rumble_queue_t rumble_queue) {
+    auto raw = (input_raw_t *) input.get();
+
+    if (!raw->vigem) {
+      return 0;
+    }
+
+    return raw->vigem->update_gamepad_interal(nr, rumble_queue, map(config::input.gamepad));
   }
 
   static VIGEM_ERROR
