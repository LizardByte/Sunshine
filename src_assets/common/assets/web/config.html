--- conflicted
+++ resolved
@@ -1043,12 +1043,8 @@
     "dwmflush": "enabled",
     "encoder": "",
     "fps": "[10,30,60,90,120]",
-<<<<<<< HEAD
     "gamepad": "x360",
     "global_prep_cmd": "[]",
-=======
-    "gamepad": "auto",
->>>>>>> 4b986b26
     "hevc_mode": 0,
     "key_rightalt_to_key_win": "disabled",
     "keyboard": "enabled",
