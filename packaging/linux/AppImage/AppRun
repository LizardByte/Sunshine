#!/bin/bash

# custom AppRun for Sunshine AppImage

# path of the extracted AppRun
HERE="$(dirname "$(readlink -f "${0}")")"
SUNSHINE_PATH=/usr/bin/sunshine
SUNSHINE_BIN_HERE=$HERE/usr/bin/sunshine
SUNSHINE_SHARE_HERE=$HERE/usr/share/sunshine

# Set APPDIR when running directly from the AppDir:
if [ -z "$APPDIR" ]; then
    ARGV0="AppRun"
fi

cd "$HERE" || exit 1

function help() {
echo "
 ------------------------------
   Sunshine AppImage package.
 ------------------------------

 sunshine.AppImage options
 ------------------------

 Usage:  $ARGV0  --help, -h
 ------            # This message

         $ARGV0  --install, -i
                   # Install input rules sunshine.service files. Restart required.

         $ARGV0  --remove, -r
                   # Remove input rules sunshine.service files.

         $ARGV0  --appimage-help
                   # Show available AppImage options

 sunshine options
 ----------------
"
# print sunshine binary help, replacing the sunshine command in usage statement
"$SUNSHINE_BIN_HERE" --help | sed -e "s#$SUNSHINE_BIN_HERE#$ARGV0#g"
}

function install() {
  # user input rules
  # shellcheck disable=SC2002
  cat "$SUNSHINE_SHARE_HERE/udev/rules.d/60-sunshine.rules" | sudo tee /etc/udev/rules.d/60-sunshine.rules
  cat "$SUNSHINE_SHARE_HERE/modules-load.d/60-sunshine.conf" | sudo tee /etc/modules-load.d/60-sunshine.conf
  sudo udevadm control --reload-rules
  sudo udevadm trigger --property-match=DEVNAME=/dev/uinput
<<<<<<< HEAD
  sudo modprobe uhid
=======
  sudo udevadm trigger --property-match=DEVNAME=/dev/uhid
>>>>>>> a19312bb

  # sunshine service
  mkdir -p ~/.config/systemd/user
  cp -r "$SUNSHINE_SHARE_HERE/systemd/user/" ~/.config/systemd/
  # patch service executable path
  sed -i -e "s#$SUNSHINE_PATH#$(readlink -f $ARGV0)#g" ~/.config/systemd/user/sunshine.service

  # setcap
  sudo setcap cap_sys_admin+p "$(readlink -f "$SUNSHINE_BIN_HERE")"
}

function remove() {
  # remove input rules
  sudo rm -f /etc/udev/rules.d/60-sunshine.rules

  # remove uhid module loading config
  sudo rm -f /etc/modules-load.d/60-sunshine.conf

  # remove service
  sudo rm -f ~/.config/systemd/user/sunshine.service
}

# process arguments
if [ "x$1" == "xhelp" ] || [ "x$1" == "x--help" ] || [ "x$1" == "x-h" ] ; then
    help
    exit $?
fi

if [ "x$1" == "xinstall" ] || [ "x$1" == "x--install" ] || [ "x$1" == "x-i" ] ; then
    install
    exit $?
fi

if [ "x$1" == "xremove" ] || [ "x$1" == "x--remove" ] || [ "x$1" == "x-r" ] ; then
    remove
    exit $?
fi

# create config directory if it doesn't exist
# https://github.com/LizardByte/Sunshine/issues/324
mkdir -p ~/.config/sunshine

# run sunshine
"$SUNSHINE_BIN_HERE" $@<|MERGE_RESOLUTION|>--- conflicted
+++ resolved
@@ -48,13 +48,10 @@
   # shellcheck disable=SC2002
   cat "$SUNSHINE_SHARE_HERE/udev/rules.d/60-sunshine.rules" | sudo tee /etc/udev/rules.d/60-sunshine.rules
   cat "$SUNSHINE_SHARE_HERE/modules-load.d/60-sunshine.conf" | sudo tee /etc/modules-load.d/60-sunshine.conf
+  sudo modprobe uhid
   sudo udevadm control --reload-rules
   sudo udevadm trigger --property-match=DEVNAME=/dev/uinput
-<<<<<<< HEAD
-  sudo modprobe uhid
-=======
   sudo udevadm trigger --property-match=DEVNAME=/dev/uhid
->>>>>>> a19312bb
 
   # sunshine service
   mkdir -p ~/.config/systemd/user
