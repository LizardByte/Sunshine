---
name: CI

on:
  pull_request:
    branches: [master, nightly]
    types: [opened, synchronize, reopened]
  push:
    branches: [master, nightly]
  workflow_dispatch:

jobs:
  github_env:
    name: GitHub Env Debug
    runs-on: ubuntu-latest

    steps:
      - name: Dump github context
        run: echo "$GITHUB_CONTEXT"
        shell: bash
        env:
          GITHUB_CONTEXT: ${{ toJson(github) }}

  check_changelog:
    name: Check Changelog
    runs-on: ubuntu-latest
    steps:
      - name: Checkout
        if: ${{ github.ref == 'refs/heads/master' || github.base_ref == 'master' }}
        uses: actions/checkout@v3

      - name: Verify Changelog
        id: verify_changelog
        if: ${{ github.ref == 'refs/heads/master' || github.base_ref == 'master' }}
        # base_ref for pull request check, ref for push
        uses: LizardByte/.github/actions/verify_changelog@master
        with:
          token: ${{ secrets.GITHUB_TOKEN }}
    outputs:
      next_version: ${{ steps.verify_changelog.outputs.changelog_parser_version }}
      next_version_bare: ${{ steps.verify_changelog.outputs.changelog_parser_version_bare }}
      last_version: ${{ steps.verify_changelog.outputs.latest_release_tag_name }}
      release_body: ${{ steps.verify_changelog.outputs.changelog_parser_description }}

  check_versions:
    name: Check Versions
    runs-on: ubuntu-latest
    needs: check_changelog
    if: ${{ github.ref == 'refs/heads/master' || github.base_ref == 'master' }}
    # base_ref for pull request check, ref for push
    steps:
      - name: Checkout
        uses: actions/checkout@v3

      - name: Check CMakeLists.txt Version
        run: |
          version=$(grep -o -E '^project\(Sunshine VERSION [0-9]+\.[0-9]+\.[0-9]+' CMakeLists.txt | \
            grep -o -E '[0-9]+\.[0-9]+\.[0-9]+')
          echo "cmakelists_version=${version}" >> $GITHUB_ENV

      - name: Compare CMakeList.txt Version
        if: ${{ env.cmakelists_version != needs.check_changelog.outputs.next_version_bare }}
        run: |
          echo CMakeLists version: "$cmakelists_version"
          echo Changelog version: "${{ needs.check_changelog.outputs.next_version_bare }}"
          echo Within 'CMakeLists.txt' change "project(Sunshine [VERSION $cmakelists_version]" to \
            "project(Sunshine [VERSION ${{ needs.check_changelog.outputs.next_version_bare }}]"
          exit 1

  setup_release:
    name: Setup Release
    needs: check_changelog
    runs-on: ubuntu-latest
    steps:
      - name: Set release details
        id: release_details
        env:
          RELEASE_BODY: ${{ needs.check_changelog.outputs.release_body }}
        run: |
          # determine to create a release or not
          if [[ $GITHUB_EVENT_NAME == "push" ]]; then
            RELEASE=true
          else
            RELEASE=false
          fi

          # set the release tag
          COMMIT=${{ github.sha }}
          if [[ $GITHUB_REF == refs/heads/master ]]; then
            TAG="${{ needs.check_changelog.outputs.next_version }}"
            RELEASE_NAME="${{ needs.check_changelog.outputs.next_version }}"
            RELEASE_BODY="$RELEASE_BODY"
            PRE_RELEASE="false"
          elif [[ $GITHUB_REF == refs/heads/nightly ]]; then
            TAG="nightly-dev"
            RELEASE_NAME="nightly"
            RELEASE_BODY="automated nightly release - $(date -u +'%Y-%m-%dT%H:%M:%SZ') - ${COMMIT}"
            PRE_RELEASE="true"
          fi

          echo "create_release=${RELEASE}" >> $GITHUB_OUTPUT
          echo "release_tag=${TAG}" >> $GITHUB_OUTPUT
          echo "release_commit=${COMMIT}" >> $GITHUB_OUTPUT
          echo "release_name=${RELEASE_NAME}" >> $GITHUB_OUTPUT
          echo "pre_release=${PRE_RELEASE}" >> $GITHUB_OUTPUT

          # this is stupid but works for multiline strings
          echo "RELEASE_BODY<<EOF" >> $GITHUB_ENV
          echo "$RELEASE_BODY" >> $GITHUB_ENV
          echo "EOF" >> $GITHUB_ENV

    outputs:
      create_release: ${{ steps.release_details.outputs.create_release }}
      release_tag: ${{ steps.release_details.outputs.release_tag }}
      release_commit: ${{ steps.release_details.outputs.release_commit }}
      release_name: ${{ steps.release_details.outputs.release_name }}
      release_body: ${{ env.RELEASE_BODY }}
      pre_release: ${{ steps.release_details.outputs.pre_release }}

  setup_flatpak_matrix:
    name: Setup Flatpak Matrix
    runs-on: ubuntu-latest
    steps:
      - name: Set release details
        id: flatpak_matrix
        # https://www.cynkra.com/blog/2020-12-23-dynamic-gha
        run: |
          # determine which architectures to build
          if [[ $GITHUB_EVENT_NAME == "push" ]]; then
            matrix=$((
              echo '{ "arch" : ["x86_64", "aarch64"] }'
            ) | jq -c .)
          else
            matrix=$((
              echo '{ "arch" : ["x86_64"] }'
            ) | jq -c .)
          fi

          echo $matrix
          echo $matrix | jq .
          echo "matrix=$matrix" >> $GITHUB_OUTPUT

    outputs:
      matrix: ${{ steps.flatpak_matrix.outputs.matrix }}

  build_linux_aur:
    name: Linux AUR
    runs-on: ubuntu-latest
    needs: setup_release

    steps:
      - name: Checkout
        uses: actions/checkout@v3

      - name: Setup Dependencies Linux AUR
        run: |
          sudo apt-get update -y
          sudo apt-get install -y \
            cmake

      - name: Configure PKGBUILD files
        run: |
          # variables for manifest
          echo "aur_publish=false" >> $GITHUB_ENV
          aur_pkg=sunshine-dev
          sub_version=""
          conflicts="'sunshine'"
          provides="'sunshine'"

          branch=${GITHUB_HEAD_REF}

          # check the branch variable
          if [ -z "$branch" ]
          then
            echo "This is a PUSH event"
            commit=${{ github.sha }}
            clone_url=${{ github.event.repository.clone_url }}

            if [[ ${{ github.ref == 'refs/heads/master' }} ]]; then
              aur_pkg=sunshine
              conflicts=""
              provides=""

              echo "aur_publish=true" >> $GITHUB_ENV
            elif [[ ${{ github.ref == 'refs/heads/nightly' }} ]]; then
              sub_version=".r${commit}"

              echo "aur_publish=true" >> $GITHUB_ENV
            fi
          else
            echo "This is a PR event"
            commit=${{ github.event.pull_request.head.sha }}
            clone_url=${{ github.event.pull_request.head.repo.clone_url }}

            sub_version=".r${commit}"
          fi
          echo "Commit: ${commit}"
          echo "Clone URL: ${clone_url}"

          echo "aur_pkg=${aur_pkg}" >> $GITHUB_ENV

          mkdir -p artifacts
          mkdir -p build

          cd build
          cmake -DSUNSHINE_CONFIGURE_AUR=ON \
            -DSUNSHINE_AUR_PKG=${aur_pkg} \
            -DSUNSHINE_SUB_VERSION=${sub_version} \
            -DSUNSHINE_AUR_CONFLICTS=${conflicts} \
            -DSUNSHINE_AUR_PROVIDES=${provides} \
            -DGITHUB_CLONE_URL=${clone_url} \
            -DGITHUB_COMMIT=${commit} \
            -DSUNSHINE_CONFIGURE_ONLY=ON \
            ..
          cd ..

          mv ./build/PKGBUILD ./artifacts/

      - name: Validate package
        uses: LizardByte/archlinux-package-action@master
        with:
          path: artifacts
          flags: '--syncdeps --noconfirm'
          namcap: true
          srcinfo: true
          aur: true  # workaround mirror problem

      - name: Upload Artifacts
        if: ${{ always() }}
        uses: actions/upload-artifact@v3
        with:
          name: sunshine-linux-aur
          path: artifacts/

      - name: Publish AUR package
        if: ${{ env.aur_publish == 'true' }}
        uses: KSXGitHub/github-actions-deploy-aur@v2.6.0
        with:
          pkgname: ${{ env.aur_pkg }}
          pkgbuild: ./artifacts/PKGBUILD
          assets: |
            ./artifacts/*
          commit_username: ${{ secrets.AUR_USERNAME }}
          commit_email: ${{ secrets.AUR_EMAIL }}
          ssh_private_key: ${{ secrets.AUR_SSH_PRIVATE_KEY }}
          commit_message: Automatic update from GitHub ${{ github.repository }} per ${{ github.ref }}
          allow_empty_commits: false

  build_linux_flatpak:
    name: Linux Flatpak
    runs-on: ubuntu-22.04
    needs: [setup_release, setup_flatpak_matrix]
    strategy:
      fail-fast: false  # false to test all, true to fail entire job if any fail
      matrix: ${{fromJson(needs.setup_flatpak_matrix.outputs.matrix)}}

    steps:
      - name: Checkout
        uses: actions/checkout@v3

      - name: Setup Dependencies Linux Flatpak
        run: |
          PLATFORM_VERSION=21.08

          sudo apt-get update -y
          sudo apt-get install -y \
            cmake \
            flatpak \
            qemu-user-static
          sudo su $(whoami) -c "flatpak --user remote-add --if-not-exists flathub \
            https://flathub.org/repo/flathub.flatpakrepo"
          sudo su $(whoami) -c "flatpak --user install -y flathub \
            org.flatpak.Builder \
            org.freedesktop.Platform/${{ matrix.arch }}/${PLATFORM_VERSION} \
            org.freedesktop.Sdk/${{ matrix.arch }}/${PLATFORM_VERSION} \
            org.freedesktop.Sdk.Extension.node18/${{ matrix.arch }}/${PLATFORM_VERSION} \
            "

      - name: Cache Flatpak build
        uses: actions/cache@v3
        with:
          path: ./build/.flatpak-builder
          key: flatpak-${{ matrix.arch }}-${{ github.sha }}
          restore-keys: |
            flatpak-${{ matrix.arch }}-

      - name: Configure Flatpak Manifest
        run: |
          # variables for manifest
          branch=${GITHUB_HEAD_REF}

          # check the branch variable
          if [ -z "$branch" ]
          then
            echo "This is a PUSH event"
            branch=${{ github.ref_name }}
            commit=${{ github.sha }}
            clone_url=${{ github.event.repository.clone_url }}
          else
            echo "This is a PR event"
            commit=${{ github.event.pull_request.head.sha }}
            clone_url=${{ github.event.pull_request.head.repo.clone_url }}
          fi
          echo "Branch: ${branch}"
          echo "Commit: ${commit}"
          echo "Clone URL: ${clone_url}"

          mkdir -p build
          mkdir -p artifacts

          cd build
          cmake -DGITHUB_CLONE_URL=${clone_url} \
            -DGITHUB_BRANCH=${branch} \
            -DGITHUB_COMMIT=${commit} \
            -DSUNSHINE_CONFIGURE_FLATPAK_MAN=ON \
            -DSUNSHINE_CONFIGURE_ONLY=ON \
            ..

      - name: Build Linux Flatpak
        working-directory: build
        run: |
          sudo su $(whoami) -c 'flatpak run org.flatpak.Builder --arch=${{ matrix.arch }} --repo=repo --force-clean \
            --stop-at=cuda build-sunshine dev.lizardbyte.sunshine.yml'
          cp -r .flatpak-builder copy-of-flatpak-builder
          sudo su $(whoami) -c 'flatpak run org.flatpak.Builder --arch=${{ matrix.arch }} --repo=repo --force-clean \
            build-sunshine dev.lizardbyte.sunshine.yml'
          rm -rf .flatpak-builder
          mv copy-of-flatpak-builder .flatpak-builder
          sudo su $(whoami) -c 'flatpak build-bundle --arch=${{ matrix.arch }} ./repo \
            ../artifacts/sunshine_${{ matrix.arch }}.flatpak dev.lizardbyte.sunshine'
          sudo su $(whoami) -c 'flatpak build-bundle --runtime --arch=${{ matrix.arch }} ./repo \
            ../artifacts/sunshine_debug_${{ matrix.arch }}.flatpak dev.lizardbyte.sunshine.Debug'

      - name: Upload Artifacts
        uses: actions/upload-artifact@v3
        with:
          name: sunshine-linux-flatpak-${{ matrix.arch }}
          path: artifacts/

      - name: Create/Update GitHub Release
        if: ${{ needs.setup_release.outputs.create_release == 'true' }}
        uses: ncipollo/release-action@v1
        with:
          name: ${{ needs.setup_release.outputs.release_name }}
          tag: ${{ needs.setup_release.outputs.release_tag }}
          commit: ${{ needs.setup_release.outputs.release_commit }}
          artifacts: "*artifacts/*"
          token: ${{ secrets.GH_BOT_TOKEN }}
          allowUpdates: true
          body: ${{ needs.setup_release.outputs.release_body }}
          discussionCategory: announcements
          prerelease: ${{ needs.setup_release.outputs.pre_release }}

  build_linux:
    name: Linux
    runs-on: ubuntu-${{ matrix.dist }}
    needs: [check_changelog, setup_release]
    strategy:
      fail-fast: false  # false to test all, true to fail entire job if any fail
      matrix:
        include:  # package these differently
          - type: cpack
            EXTRA_ARGS: ''
            dist: 20.04
          - type: cpack
            EXTRA_ARGS: ''
            dist: 22.04
          - type: appimage
            EXTRA_ARGS: '-DSUNSHINE_CONFIGURE_APPIMAGE=ON'
            dist: 18.04

    steps:
      - name: Checkout
        uses: actions/checkout@v3
        with:
          submodules: recursive

      - name: Setup Dependencies Linux
        run: |
<<<<<<< HEAD
          sudo add-apt-repository ppa:savoury1/ffmpeg4 -y
=======
>>>>>>> e8aa7499
          sudo add-apt-repository ppa:ubuntu-toolchain-r/test -y

          if [[ ${{ matrix.dist }} == "18.04" ]]; then
            # Ubuntu 18.04 packages
            sudo add-apt-repository ppa:savoury1/boost-defaults-1.71 -y

            sudo apt-get update -y
            sudo apt-get install -y \
              libboost-filesystem1.71-dev \
              libboost-log1.71-dev \
              libboost-regex1.71-dev \
              libboost-thread1.71-dev

            # Install cmake
            wget https://cmake.org/files/v3.22/cmake-3.22.2-linux-x86_64.sh
            chmod +x cmake-3.22.2-linux-x86_64.sh
            mkdir /opt/cmake
            ./cmake-3.22.2-linux-x86_64.sh --prefix=/opt/cmake --skip-license
            ln --force --symbolic /opt/cmake/bin/cmake /usr/local/bin/cmake
            cmake --version

            # install newer tar from focal... appimagelint fails on 18.04 without this
            echo "original tar version"
            tar --version
            wget -O tar.deb http://security.ubuntu.com/ubuntu/pool/main/t/tar/tar_1.30+dfsg-7ubuntu0.20.04.2_amd64.deb
            sudo apt-get -y install -f ./tar.deb
            echo "new tar version"
            tar --version
          else
            # Ubuntu 20.04+ packages
            sudo apt-get update -y
            sudo apt-get install -y \
              cmake \
              libboost-filesystem-dev \
              libboost-log-dev \
              libboost-thread-dev
          fi

          sudo apt-get install -y \
            build-essential \
            gcc-10 \
            g++-10 \
            libavdevice-dev \
            libcap-dev \
            libcurl4-openssl-dev \
            libdrm-dev \
            libevdev-dev \
            libnuma-dev \
            libopus-dev \
            libpulse-dev \
            libssl-dev \
            libva-dev \
            libvdpau-dev \
            libwayland-dev \
            libx11-dev \
            libxcb-shm0-dev \
            libxcb-xfixes0-dev \
            libxcb1-dev \
            libxfixes-dev \
            libxrandr-dev \
            libxtst-dev \
            wget

          # clean apt cache
          sudo apt-get clean
          sudo rm -rf /var/lib/apt/lists/*

          # Update gcc alias
          # https://stackoverflow.com/a/70653945/11214013
          sudo update-alternatives --install \
            /usr/bin/gcc gcc /usr/bin/gcc-10 100 \
            --slave /usr/bin/g++ g++ /usr/bin/g++-10 \
            --slave /usr/bin/gcov gcov /usr/bin/gcov-10 \
            --slave /usr/bin/gcc-ar gcc-ar /usr/bin/gcc-ar-10 \
            --slave /usr/bin/gcc-ranlib gcc-ranlib /usr/bin/gcc-ranlib-10

          # Install CuDA
          sudo wget \
            https://developer.download.nvidia.com/compute/cuda/11.4.2/local_installers/cuda_11.4.2_470.57.02_linux.run \
            --progress=bar:force:noscroll -q --show-progress -O /root/cuda.run
          sudo chmod a+x /root/cuda.run
          sudo /root/cuda.run --silent --toolkit --toolkitpath=/usr --no-opengl-libs --no-man-page --no-drm
          sudo rm /root/cuda.run

      - name: Build Linux
        run: |
          mkdir -p build
          mkdir -p artifacts

          pushd "./src_assets/common/assets/web"
          npm install
          popd

          cd build
          cmake -DCMAKE_BUILD_TYPE=Release \
            -DCMAKE_INSTALL_PREFIX=/usr \
            -DSUNSHINE_ASSETS_DIR=share/sunshine \
            -DSUNSHINE_EXECUTABLE_PATH=/usr/bin/sunshine \
            -DSUNSHINE_ENABLE_WAYLAND=ON \
            -DSUNSHINE_ENABLE_X11=ON \
            -DSUNSHINE_ENABLE_DRM=ON \
            -DSUNSHINE_ENABLE_CUDA=ON \
            ${{ matrix.EXTRA_ARGS }} \
            ..
          make -j ${nproc}

      - name: Package Linux - CPACK
        if: ${{ matrix.type == 'cpack' }}
        working-directory: build
        run: |
          cpack -G DEB
          mv ./cpack_artifacts/Sunshine.deb ../artifacts/sunshine-${{ matrix.dist }}.deb

          if [[ ${{ matrix.dist }} == "20.04" ]]; then
            cpack -G RPM
            mv ./cpack_artifacts/Sunshine.rpm ../artifacts/sunshine.rpm
          fi

      - name: Set AppImage Version
        if: ${{ matrix.type == 'appimage' && ( needs.check_changelog.outputs.next_version_bare != needs.check_changelog.outputs.last_version ) }}  # yamllint disable-line rule:line-length
        run: |
          version=${{ needs.check_changelog.outputs.next_version_bare }}
          echo "VERSION=${version}" >> $GITHUB_ENV

      - name: Package Linux - AppImage
        if: ${{ matrix.type == 'appimage' }}
        working-directory: build
        run: |
          # install sunshine to the DESTDIR
          make install DESTDIR=AppDir

          # custom AppRun file
          cp -f ../packaging/linux/AppImage/AppRun ./AppDir/
          chmod +x ./AppDir/AppRun

          # variables
          DESKTOP_FILE="${DESKTOP_FILE:-sunshine.desktop}"
          ICON_FILE="${ICON_FILE:-sunshine.png}"

          # AppImage
          # https://docs.appimage.org/packaging-guide/index.html
          wget https://github.com/linuxdeploy/linuxdeploy/releases/download/continuous/linuxdeploy-x86_64.AppImage
          chmod +x linuxdeploy-x86_64.AppImage

          ./linuxdeploy-x86_64.AppImage \
            --appdir ./AppDir \
            --executable ./sunshine \
            --icon-file "../$ICON_FILE" \
            --desktop-file "./$DESKTOP_FILE" \
            --library /usr/lib/x86_64-linux-gnu/libpango-1.0.so.0 \
            --library /usr/lib/x86_64-linux-gnu/libpangocairo-1.0.so.0 \
            --library /usr/lib/x86_64-linux-gnu/libpangoft2-1.0.so.0 \
            --output appimage

          # move
          mv Sunshine*.AppImage ../artifacts/sunshine-${{ matrix.dist }}.AppImage

          # permissions
          chmod +x ../artifacts/sunshine-${{ matrix.dist }}.AppImage

      - name: Verify AppImage
        if: ${{ matrix.type == 'appimage' }}
        run: |
          wget https://github.com/TheAssassin/appimagelint/releases/download/continuous/appimagelint-x86_64.AppImage
          chmod +x appimagelint-x86_64.AppImage

          # rm -rf ~/.cache/appimagelint/

          ./appimagelint-x86_64.AppImage ./artifacts/sunshine-${{ matrix.dist }}.AppImage

      - name: Upload Artifacts
        uses: actions/upload-artifact@v3
        with:
          name: sunshine-linux-${{ matrix.type }}-${{ matrix.dist }}
          path: artifacts/

      - name: Create/Update GitHub Release
        if: ${{ needs.setup_release.outputs.create_release == 'true' }}
        uses: ncipollo/release-action@v1
        with:
          name: ${{ needs.setup_release.outputs.release_name }}
          tag: ${{ needs.setup_release.outputs.release_tag }}
          commit: ${{ needs.setup_release.outputs.release_commit }}
          artifacts: "*artifacts/*"
          token: ${{ secrets.GH_BOT_TOKEN }}
          allowUpdates: true
          body: ${{ needs.setup_release.outputs.release_body }}
          discussionCategory: announcements
          prerelease: ${{ needs.setup_release.outputs.pre_release }}

  build_mac:
    name: MacOS
    runs-on: macos-11
    needs: setup_release

    steps:
      - name: Checkout
        uses: actions/checkout@v3
        with:
          submodules: recursive

      - name: Setup Dependencies MacOS
        run: |
          # install dependencies using homebrew
          brew install boost cmake curl node opus

          # fix openssl header not found
          ln -sf /usr/local/opt/openssl/include/openssl /usr/local/include/openssl

      - name: Build MacOS
        run: |
          pushd "./src_assets/common/assets/web"
          npm install
          popd

          mkdir build
          cd build
          cmake -DCMAKE_BUILD_TYPE=Release \
            -DCMAKE_INSTALL_PREFIX=/usr \
            -DSUNSHINE_ASSETS_DIR=local/sunshine/assets \
            -DSUNSHINE_EXECUTABLE_PATH=/usr/bin/sunshine \
            ..
          make -j ${nproc}

      - name: Package MacOS
        run: |
          mkdir -p artifacts
          cd build

          # package
          cpack -G DragNDrop
          mv ./cpack_artifacts/Sunshine.dmg ../artifacts/sunshine-macos-experimental-dragndrop.dmg

          cpack -G Bundle
          mv ./cpack_artifacts/Sunshine.dmg ../artifacts/sunshine-macos-experimental-bundle.dmg

          cpack -G ZIP
          mv ./cpack_artifacts/Sunshine.zip ../artifacts/sunshine-macos-experimental-archive.zip

      - name: Upload Artifacts
        uses: actions/upload-artifact@v3
        with:
          name: sunshine-macos
          path: artifacts/

      # this step can be removed after packages are fixed
      - name: Delete experimental packages
        if: ${{ github.event_name == 'push' && github.ref == 'refs/heads/master' }}
        working-directory: artifacts
        run: |
          rm -f ./sunshine-macos-experimental-dragndrop.dmg
          rm -f ./sunshine-macos-experimental-bundle.dmg
          rm -f ./sunshine-macos-experimental-archive.zip

#      #  no artifacts to release currently
#      - name: Create/Update GitHub Release
#        if: ${{ needs.setup_release.outputs.create_release == 'true' }}
#        uses: ncipollo/release-action@v1
#        with:
#          name: ${{ needs.setup_release.outputs.release_name }}
#          tag: ${{ needs.setup_release.outputs.release_tag }}
#          commit: ${{ needs.setup_release.outputs.release_commit }}
#          artifacts: "*artifacts/*"
#          token: ${{ secrets.GH_BOT_TOKEN }}
#          allowUpdates: true
#          body: ${{ needs.setup_release.outputs.release_body }}
#          discussionCategory: announcements
#          prerelease: ${{ needs.setup_release.outputs.pre_release }}

  build_mac_port:
    name: Macports
    needs: setup_release
    runs-on: macos-11

    steps:
      - name: Checkout
        uses: actions/checkout@v3

      - name: Checkout ports
        uses: actions/checkout@v3
        with:
          repository: macports/macports-ports
          fetch-depth: 64
          path: ports

      - name: Checkout mpbb
        uses: actions/checkout@v3
        with:
          repository: macports/mpbb
          path: mpbb

      - name: Setup Dependencies Macports
        run: |
          # install dependencies using homebrew
          brew install cmake

      - name: Configure Portfile
        run: |
          # variables for Portfile
          branch=${GITHUB_HEAD_REF}

          # check the branch variable
          if [ -z "$branch" ]
          then
            echo "This is a PUSH event"
            commit=${{ github.sha }}
            clone_url=${{ github.event.repository.clone_url }}
          else
            echo "This is a PR event"
            commit=${{ github.event.pull_request.head.sha }}
            clone_url=${{ github.event.pull_request.head.repo.clone_url }}
          fi
          echo "Commit: ${commit}"
          echo "Clone URL: ${clone_url}"

          mkdir build
          cd build
          cmake -DGITHUB_COMMIT=${commit} \
            -DGITHUB_CLONE_URL=${clone_url} \
            -DSUNSHINE_CONFIGURE_PORTFILE=ON \
            -DSUNSHINE_CONFIGURE_ONLY=ON \
            ..
          cd ..

          # copy Portfile to artifacts
          mkdir -p artifacts
          cp -f ./build/Portfile ./artifacts/

          # copy Portfile to ports
          mkdir -p ./ports/multimedia/Sunshine
          cp -f ./build/Portfile ./ports/multimedia/Sunshine/Portfile

          # testing
          cat ./artifacts/Portfile

      - name: Bootstrap MacPorts
        run: |
          . ports/.github/workflows/bootstrap.sh

          # Add getopt, mpbb and the MacPorts paths to $PATH for the subsequent steps.
          echo "/opt/mports/bin" >> $GITHUB_PATH
          echo "${PWD}/mpbb" >> $GITHUB_PATH
          echo "/opt/local/bin" >> $GITHUB_PATH
          echo "/opt/local/sbin" >> $GITHUB_PATH

      - name: Determine list of subports
        id: subportlist
        run: |
          set -eu
          port=Sunshine
          subportlist=""

          echo "Listing subports for Sunshine"
          new_subports=$(mpbb \
            --work-dir /tmp/mpbb \
            list-subports \
            --archive-site= \
            --archive-site-private= \
            --include-deps=no \
            "$port" \
            | tr '\n' ' ')
          for subport in $new_subports; do
            echo "$subport"
            subportlist="$subportlist $subport"
          done
          echo "subportlist=${subportlist}" >> $GITHUB_OUTPUT

      - name: Run port lint for all subports
        run: |
          set -eu
          fail=0
          for subport in $subportlist; do
            echo "::group::${subport}"
            path=$(port file "$subport")
            messagetype="warning"
            if ! messages=$(port -q lint "$subport" 2>&1); then
              messagetype="error"
              fail=1
            fi
            if [ -n "$messages" ]; then
              echo "$messages"
              # See https://github.com/actions/toolkit/issues/193#issuecomment-605394935
              encoded_messages="port lint ${subport}:%0A"
              encoded_messages+="$(echo "${messages}" | sed -E 's/$/%0A/g' | tr -d '\n')"
              echo "::${messagetype} file=${path#${PWD}/ports/},line=1,col=1::${encoded_messages}"
            fi
            echo "::endgroup::"
          done
          exit "$fail"
        env:
          subportlist: ${{ steps.subportlist.outputs.subportlist }}

      - name: Build subports
        run: |
          set -eu
          fail=0
          for subport in $subportlist; do
            workdir="/tmp/mpbb/$subport"
            mkdir -p "$workdir/logs"
            touch "$workdir/logs/dependencies-progress.txt"
            echo "::group::Cleaning up between ports"
            sudo mpbb --work-dir "$workdir" cleanup
            echo "::endgroup::"
            echo "::group::Installing dependencies for ${subport}"
            sudo mpbb \
              --work-dir "$workdir" \
              install-dependencies \
              "$subport" >"$workdir/logs/install-dependencies.log" 2>&1 &
            deps_pid=$!
            tail -f "$workdir/logs/dependencies-progress.txt" 2>/dev/null &
            tail_pid=$!
            set +e
            wait "$deps_pid"
            deps_exit=$?
            set -e
            kill "$tail_pid" || true
            if [ "$deps_exit" -ne 0 ]; then
              echo "::endgroup::"
              echo "::error::Failed to install dependencies for ${subport}"
              fail=1
              continue
            fi
            echo "::endgroup::"
            echo "::group::Installing ${subport}"
            set +e
            sudo mpbb \
              --work-dir "$workdir" \
              install-port \
              --source \
              "$subport"
            install_exit=$?
            set -e
            if [ "$install_exit" -ne 0 ]; then
              echo "::endgroup::"
              echo "::error::Failed to install ${subport}"
              fail=1
              continue
            fi
            echo "::endgroup::"
          done
          exit "$fail"
        env:
          subportlist: ${{ steps.subportlist.outputs.subportlist }}

      - name: Package
        run: |
          # create packages
          sudo port pkg sunshine
          sudo port dmg sunshine

          work=$(port work sunshine)
          echo "Sunshine port work directory: ${work}"

          # move components out of port work directory
          sudo mv ${work}/Sunshine*component.pkg /tmp/

          # copy artifacts
          sudo mv ${work}/Sunshine*.pkg ./artifacts/sunshine.pkg
          sudo mv ${work}/Sunshine*.dmg ./artifacts/sunshine.dmg

          # move components back
          # sudo mv /tmp/Sunshine*component.pkg ${work}/

      - name: Upload Artifacts
        uses: actions/upload-artifact@v3
        with:
          name: sunshine-macports
          path: artifacts/

      - name: Create/Update GitHub Release
        if: ${{ needs.setup_release.outputs.create_release == 'true' }}
        uses: ncipollo/release-action@v1
        with:
          name: ${{ needs.setup_release.outputs.release_name }}
          tag: ${{ needs.setup_release.outputs.release_tag }}
          commit: ${{ needs.setup_release.outputs.release_commit }}
          artifacts: "*artifacts/*"
          token: ${{ secrets.GH_BOT_TOKEN }}
          allowUpdates: true
          body: ${{ needs.setup_release.outputs.release_body }}
          discussionCategory: announcements
          prerelease: ${{ needs.setup_release.outputs.pre_release }}

  build_win:
    name: Windows
    runs-on: windows-2019
    needs: setup_release

    steps:
      - name: Checkout
        uses: actions/checkout@v3
        with:
          submodules: recursive

      - name: Setup Dependencies Windows
        uses: msys2/setup-msys2@v2
        with:
          update: true
          install: >-
            base-devel
            diffutils
            git
            make
            mingw-w64-x86_64-binutils
            mingw-w64-x86_64-boost
            mingw-w64-x86_64-cmake
            mingw-w64-x86_64-curl
            mingw-w64-x86_64-nsis
            mingw-w64-x86_64-openssl
            mingw-w64-x86_64-opus
            mingw-w64-x86_64-toolchain
            mingw-w64-x86_64-x265
            nasm
            yasm

      - name: Install npm packages
        working-directory: src_assets/common/assets/web
        run: |
          npm install

      - name: Build Windows
        shell: msys2 {0}
        run: |
          mkdir build
          cd build
          cmake -DCMAKE_BUILD_TYPE=Release \
            -DSUNSHINE_ASSETS_DIR=assets \
            -G "MinGW Makefiles" \
            ..
          mingw32-make -j2

      - name: Package Windows
        shell: msys2 {0}
        run: |
          mkdir -p artifacts
          cd build

          # package
          cpack -G NSIS
          cpack -G ZIP

          # move
          mv ./cpack_artifacts/Sunshine.exe ../artifacts/sunshine-windows.exe
          mv ./cpack_artifacts/Sunshine.zip ../artifacts/sunshine-windows.zip

      - name: Upload Artifacts
        uses: actions/upload-artifact@v3
        with:
          name: sunshine-windows
          path: artifacts/

      - name: Create/Update GitHub Release
        if: ${{ needs.setup_release.outputs.create_release == 'true' }}
        uses: ncipollo/release-action@v1
        with:
          name: ${{ needs.setup_release.outputs.release_name }}
          tag: ${{ needs.setup_release.outputs.release_tag }}
          commit: ${{ needs.setup_release.outputs.release_commit }}
          artifacts: "*artifacts/*"
          token: ${{ secrets.GH_BOT_TOKEN }}
          allowUpdates: true
          body: ${{ needs.setup_release.outputs.release_body }}
          discussionCategory: announcements
          prerelease: ${{ needs.setup_release.outputs.pre_release }}

  release-winget:
    name: Release to WinGet
    needs: [setup_release, build_win]
    if: ${{ needs.setup_release.outputs.create_release == 'true' && github.ref == 'refs/heads/master' }}
    runs-on: windows-latest  # the required action can only be run on Windows
    steps:
      - name: Release to WinGet
        uses: vedantmgoyal2009/winget-releaser@v1
        with:
          identifier: LizardByte.Sunshine
          release-tag: ${{ needs.setup_release.outputs.release_tag }}
          installers-regex: '\.exe$'  # only .exe files
          token: ${{ secrets.GH_BOT_TOKEN }}<|MERGE_RESOLUTION|>--- conflicted
+++ resolved
@@ -377,10 +377,6 @@
 
       - name: Setup Dependencies Linux
         run: |
-<<<<<<< HEAD
-          sudo add-apt-repository ppa:savoury1/ffmpeg4 -y
-=======
->>>>>>> e8aa7499
           sudo add-apt-repository ppa:ubuntu-toolchain-r/test -y
 
           if [[ ${{ matrix.dist }} == "18.04" ]]; then
