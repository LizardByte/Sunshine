---
name: CI

on:
  pull_request:
    branches: [master, nightly]
    types: [opened, synchronize, reopened]
  push:
    branches: [master]
  workflow_dispatch:

jobs:
  github_env:
    name: GitHub Env Debug
    runs-on: ubuntu-latest

    steps:
      - name: Dump github context
        run: echo "$GITHUB_CONTEXT"
        shell: bash
        env:
          GITHUB_CONTEXT: ${{ toJson(github) }}

  check_changelog:
    name: Check Changelog
    runs-on: ubuntu-latest
    steps:
      - name: Checkout
        uses: actions/checkout@v3

      - name: Verify Changelog
        id: verify_changelog
        if: ${{ github.ref == 'refs/heads/master' || github.base_ref == 'master' }}
        # base_ref for pull request check, ref for push
        uses: LizardByte/.github/actions/verify_changelog@master
        with:
          token: ${{ secrets.GITHUB_TOKEN }}
    outputs:
      next_version: ${{ steps.verify_changelog.outputs.changelog_parser_version }}
      next_version_bare: ${{ steps.verify_changelog.outputs.changelog_parser_version_bare }}
      last_version: ${{ steps.verify_changelog.outputs.latest_release_tag_name }}
      release_body: ${{ steps.verify_changelog.outputs.changelog_parser_description }}

  check_versions:
    name: Check Versions
    runs-on: ubuntu-latest
    needs: check_changelog
    if: ${{ github.ref == 'refs/heads/master' || github.base_ref == 'master' }}
    # base_ref for pull request check, ref for push
    steps:
      - name: Checkout
        uses: actions/checkout@v3

      - name: Check CMakeLists.txt Version
        run: |
          version=$(grep -o -E '^project\(Sunshine VERSION [0-9]+\.[0-9]+\.[0-9]+' CMakeLists.txt | \
            grep -o -E '[0-9]+\.[0-9]+\.[0-9]+')
          echo "cmakelists_version=${version}" >> $GITHUB_ENV

      - name: Compare CMakeList.txt Version
        if: ${{ env.cmakelists_version != needs.check_changelog.outputs.next_version_bare }}
        run: |
          echo CMakeLists version: "$cmakelists_version"
          echo Changelog version: "${{ needs.check_changelog.outputs.next_version_bare }}"
          echo Within 'CMakeLists.txt' change "project(Sunshine [VERSION $cmakelists_version]" to \
            "project(Sunshine [VERSION ${{ needs.check_changelog.outputs.next_version_bare }}]"
          exit 1

  build_linux_aur:
    name: Linux AUR
    runs-on: ubuntu-latest
    needs: check_changelog

    steps:
      - name: Checkout
        uses: actions/checkout@v2

      - name: Setup Dependencies Linux AUR
        run: |
          sudo apt-get update -y
          sudo apt-get install -y \
            cmake

      - name: Configure PKGBUILD files
        run: |
          # variables for manifest
          echo "aur_publish=false" >> $GITHUB_ENV
          aur_pkg=sunshine-dev
          sub_version=""
          conflicts="'sunshine'"
          provides="'sunshine'"

          branch=${GITHUB_HEAD_REF}

          # check the branch variable
          if [ -z "$branch" ]
          then
            echo "This is a PUSH event"
            commit=${{ github.sha }}
            clone_url=${{ github.event.repository.clone_url }}

            if [[ ${{ github.ref == 'refs/heads/master' }} ]]; then
              aur_pkg=sunshine
              conflicts=""
              provides=""

              echo "aur_publish=true" >> $GITHUB_ENV
            elif [[ ${{ github.ref == 'refs/heads/nightly' }} ]]; then
              aur_pkg=sunshine-git
              sub_version=".r${commit}"

              echo "aur_publish=true" >> $GITHUB_ENV
            fi
          else
            echo "This is a PR event"
            commit=${{ github.event.pull_request.head.sha }}
            clone_url=${{ github.event.pull_request.head.repo.clone_url }}

            sub_version=".r${commit}"
          fi
          echo "Commit: ${commit}"
          echo "Clone URL: ${clone_url}"

          echo "aur_pkg=${aur_pkg}" >> $GITHUB_ENV

          mkdir -p artifacts
          mkdir -p build

          cd build
          cmake -DSUNSHINE_CONFIGURE_AUR=ON \
            -DSUNSHINE_AUR_PKG=${aur_pkg} \
            -DSUNSHINE_SUB_VERSION=${sub_version} \
            -DSUNSHINE_AUR_CONFLICTS=${conflicts} \
            -DSUNSHINE_AUR_PROVIDES=${provides} \
            -DGITHUB_CLONE_URL=${clone_url} \
            -DGITHUB_COMMIT=${commit} \
            -DSUNSHINE_CONFIGURE_ONLY=ON \
            ..
          cd ..

          mv ./build/PKGBUILD ./artifacts/

      - name: Validate package
        uses: hapakaien/archlinux-package-action@v2.2.0
        with:
          path: artifacts
          flags: '--syncdeps --noconfirm'
          namcap: true
          srcinfo: true
          aur: true  # workaround mirror problem

      - name: Upload Artifacts
        if: ${{ always() }}
        uses: actions/upload-artifact@v3
        with:
          name: sunshine-linux-aur
          path: artifacts/

      - name: Publish AUR package
        if: ${{ env.aur_publish == 'true' }}
        uses: KSXGitHub/github-actions-deploy-aur@v2.4.1
        with:
          pkgname: ${{ env.aur_pkg }}
          pkgbuild: ./artifacts/PKGBUILD
          assets: |
            ./artifacts/*
          commit_username: ${{ secrets.AUR_USERNAME }}
          commit_email: ${{ secrets.AUR_EMAIL }}
          ssh_private_key: ${{ secrets.AUR_SSH_PRIVATE_KEY }}
          commit_message: Automatic update from GitHub ${{ github.repository }} per ${{ github.ref }}
          allow_empty_commits: false

  build_linux_flatpak:
    name: Linux Flatpak
    runs-on: ubuntu-latest
    needs: check_changelog

    steps:
      - name: Checkout
        uses: actions/checkout@v3

      - name: Setup Dependencies Linux Flatpak
        run: |
          sudo apt-get update -y
          sudo apt-get install -y \
            cmake \
            flatpak
          sudo su $(whoami) -c 'flatpak remote-add --user --if-not-exists flathub \
            https://flathub.org/repo/flathub.flatpakrepo'
          sudo su $(whoami) -c 'flatpak install --user flathub \
            org.flatpak.Builder org.freedesktop.Platform//21.08 org.freedesktop.Sdk//21.08 -y'

      - name: Configure Flatpak Manifest
        run: |
          # variables for manifest
          branch=${GITHUB_HEAD_REF}

          # check the branch variable
          if [ -z "$branch" ]
          then
            echo "This is a PUSH event"
            branch=${{ github.ref_name }}
            commit=${{ github.sha }}
            clone_url=${{ github.event.repository.clone_url }}
          else
            echo "This is a PR event"
            commit=${{ github.event.pull_request.head.sha }}
            clone_url=${{ github.event.pull_request.head.repo.clone_url }}
          fi
          echo "Branch: ${branch}"
          echo "Commit: ${commit}"
          echo "Clone URL: ${clone_url}"

          mkdir -p build
          mkdir -p artifacts

          cd build
          cmake -DGITHUB_CLONE_URL=${clone_url} \
            -DGITHUB_BRANCH=${branch} \
            -DGITHUB_COMMIT=${commit} \
            -DSUNSHINE_CONFIGURE_FLATPAK=ON \
            -DSUNSHINE_CONFIGURE_ONLY=ON \
            ..

      - name: Build Linux Flatpak
        working-directory: build
        run: |
          sudo su $(whoami) -c 'flatpak run org.flatpak.Builder --repo=repo --force-clean build-sunshine \
            dev.lizardbyte.sunshine.yml'
          sudo su $(whoami) -c 'flatpak build-bundle ./repo ../artifacts/sunshine.flatpak dev.lizardbyte.sunshine'

      - name: Upload Artifacts
        uses: actions/upload-artifact@v3
        with:
          name: sunshine-linux-flatpak
          path: artifacts/

      - name: Create Release
        if: ${{ github.event_name == 'push' && github.ref == 'refs/heads/master' }}
        uses: LizardByte/.github/actions/create_release@master
        with:
          token: ${{ secrets.GH_BOT_TOKEN }}
          next_version: ${{ needs.check_changelog.outputs.next_version }}
          last_version: ${{ needs.check_changelog.outputs.last_version }}
          release_body: ${{ needs.check_changelog.outputs.release_body }}

  build_linux:
    name: Linux
    runs-on: ubuntu-20.04
    needs: check_changelog
    strategy:
      fail-fast: false  # false to test all, true to fail entire job if any fail
      matrix:
        include:  # package these differently
          - type: cpack
            CMAKE_INSTALL_PREFIX: '/usr'
            SUNSHINE_ASSETS_DIR: 'local/sunshine/assets'
            SUNSHINE_CONFIG_DIR: 'local/sunshine/config'
            EXTRA_ARGS: ''
          - type: appimage
            CMAKE_INSTALL_PREFIX: '/usr'
            SUNSHINE_ASSETS_DIR: 'sunshine.AppImage.config'
            SUNSHINE_CONFIG_DIR: 'sunshine.AppImage.home'
            EXTRA_ARGS: '-DSUNSHINE_CONFIGURE_APPIMAGE=ON'

    steps:
      - name: Checkout
        uses: actions/checkout@v3
        with:
          submodules: recursive

      - name: Setup Dependencies Linux
        run: |
          sudo add-apt-repository ppa:savoury1/ffmpeg4 -y
          # sudo add-apt-repository ppa:savoury1/boost-defaults-1.71 -y
          sudo add-apt-repository ppa:ubuntu-toolchain-r/test -y

          sudo apt-get update -y
          sudo apt-get install -y \
<<<<<<< HEAD
              build-essential \
              cmake \
              gcc-10 \
              git \
              g++-10 \
              libavdevice-dev \
              libboost-filesystem-dev \
              libboost-log-dev \
              libboost-thread-dev \
              libcap-dev \
              libcurl4-openssl-dev \
              libdrm-dev \
              libevdev-dev \
              libpulse-dev \
              libopus-dev \
              libssl-dev \
              libwayland-dev \
              libx11-dev \
              libxcb-shm0-dev \
              libxcb-xfixes0-dev \
              libxcb1-dev \
              libxfixes-dev \
              libxrandr-dev \
              libxtst-dev \
              wget
=======
            build-essential \
            cmake \
            gcc-10 \
            git \
            g++-10 \
            libavdevice-dev \
            libboost-filesystem-dev \
            libboost-log-dev \
            libboost-thread-dev \
            libcap-dev \
            libdrm-dev \
            libevdev-dev \
            libpulse-dev \
            libopus-dev \
            libssl-dev \
            libwayland-dev \
            libx11-dev \
            libxcb-shm0-dev \
            libxcb-xfixes0-dev \
            libxcb1-dev \
            libxfixes-dev \
            libxrandr-dev \
            libxtst-dev \
            wget
>>>>>>> 53bd9ea8
          # # Ubuntu 20.04+ packages
          # libboost-filesystem-dev
          # libboost-log-dev
          # libboost-thread-dev

          # # Ubuntu 18.04 packages
          # libboost-filesystem1.71-dev \
          # libboost-log1.71-dev \
          # libboost-regex1.71-dev \
          # libboost-thread1.71-dev \

          # clean apt cache
          sudo apt-get clean
          sudo rm -rf /var/lib/apt/lists/*

          # Update gcc alias
          sudo update-alternatives --install \
            /usr/bin/gcc gcc /usr/bin/gcc-10 100 --slave /usr/bin/g++ g++ /usr/bin/g++-10

          # Install CuDA
          sudo wget \
            https://developer.download.nvidia.com/compute/cuda/11.4.2/local_installers/cuda_11.4.2_470.57.02_linux.run \
            --progress=bar:force:noscroll -q --show-progress -O /root/cuda.run
          sudo chmod a+x /root/cuda.run
          sudo /root/cuda.run --silent --toolkit --toolkitpath=/usr --no-opengl-libs --no-man-page --no-drm
          sudo rm /root/cuda.run

          # # Install cmake (necessary for 18.04)
          # wget https://cmake.org/files/v3.22/cmake-3.22.2-linux-x86_64.sh
          # chmod +x cmake-3.22.2-linux-x86_64.sh
          # mkdir /opt/cmake
          # ./cmake-3.22.2-linux-x86_64.sh --prefix=/opt/cmake --skip-license
          # ln --force --symbolic /opt/cmake/bin/cmake /usr/local/bin/cmake
          # cmake --version

      - name: Build Linux
        run: |
          mkdir -p build
          mkdir -p artifacts

          cd build
          cmake -DCMAKE_BUILD_TYPE=Release \
            -DCMAKE_INSTALL_PREFIX=${{ matrix.CMAKE_INSTALL_PREFIX }} \
            -DSUNSHINE_ASSETS_DIR=${{ matrix.SUNSHINE_ASSETS_DIR }} \
            -DSUNSHINE_CONFIG_DIR=${{ matrix.SUNSHINE_CONFIG_DIR }} \
            -DSUNSHINE_EXECUTABLE_PATH=/usr/bin/sunshine \
            -DSUNSHINE_ENABLE_WAYLAND=ON \
            -DSUNSHINE_ENABLE_X11=ON \
            -DSUNSHINE_ENABLE_DRM=ON \
            -DSUNSHINE_ENABLE_CUDA=ON \
            ${{ matrix.EXTRA_ARGS }} \
            ..
          make -j ${nproc}

      - name: Package Linux - CPACK
        if: ${{ matrix.type == 'cpack' }}
        working-directory: build
        run: |
          # package
          cpack -G DEB
          cpack -G RPM

          # move
          mv ./cpack_artifacts/Sunshine.deb ../artifacts/sunshine.deb
          mv ./cpack_artifacts/Sunshine.rpm ../artifacts/sunshine.rpm

      - name: Set AppImage Version
        if: ${{ matrix.type == 'appimage' && ( needs.check_changelog.outputs.next_version_bare != needs.check_changelog.outputs.latest_version ) }}  # yamllint disable-line rule:line-length
        run: |
          version=${{ needs.check_changelog.outputs.next_version_bare }}
          echo "VERSION=${version}" >> $GITHUB_ENV

      - name: Package Linux - AppImage
        if: ${{ matrix.type == 'appimage' }}
        working-directory: build
        run: |
          # install sunshine to the DESTDIR
          make install DESTDIR=AppDir

          # portable home and config
          # todo - this is ugly... we should use a custom AppRun script to take care of this
          mv ./AppDir${{ matrix.CMAKE_INSTALL_PREFIX }}/sunshine.AppImage.* ../artifacts/
          mkdir -p ../artifacts/${{ matrix.SUNSHINE_CONFIG_DIR }}/.config/sunshine/${{ matrix.SUNSHINE_CONFIG_DIR }}
          cp ../artifacts/${{ matrix.SUNSHINE_CONFIG_DIR }}/apps.json \
            ../artifacts/${{ matrix.SUNSHINE_CONFIG_DIR }}/.config/sunshine/${{ matrix.SUNSHINE_CONFIG_DIR }}/

          # variables
          DESKTOP_FILE="${DESKTOP_FILE:-sunshine.desktop}"
          ICON_FILE="${ICON_FILE:-sunshine.png}"

          # AppImage
          # https://docs.appimage.org/packaging-guide/index.html
          wget https://github.com/linuxdeploy/linuxdeploy/releases/download/continuous/linuxdeploy-x86_64.AppImage
          chmod +x linuxdeploy-x86_64.AppImage

          # # https://github.com/linuxdeploy/linuxdeploy-plugin-gtk
          # sudo apt-get install libgtk-3-dev librsvg2-dev -y
          # wget https://raw.githubusercontent.com/linuxdeploy/linuxdeploy-plugin-gtk/master/linuxdeploy-plugin-gtk.sh
          # chmod +x linuxdeploy-plugin-gtk.sh
          # export DEPLOY_GTK_VERSION=3

          ./linuxdeploy-x86_64.AppImage \
            --appdir ./AppDir \
            --executable ./sunshine \
            --icon-file "../$ICON_FILE" \
            --desktop-file "./$DESKTOP_FILE" \
            --library /usr/lib/x86_64-linux-gnu/libpango-1.0.so.0 \
            --library /usr/lib/x86_64-linux-gnu/libpangocairo-1.0.so.0 \
            --library /usr/lib/x86_64-linux-gnu/libpangoft2-1.0.so.0 \
            --output appimage
          # # add this argument back if using gtk plugin
          # --plugin gtk \

          # move
          mv Sunshine*.AppImage ../artifacts/sunshine.AppImage

          # permissions
          chmod +x ../artifacts/sunshine.AppImage

      - name: Verify AppImage
        if: ${{ matrix.type == 'appimage' }}
        run: |
          wget https://github.com/TheAssassin/appimagelint/releases/download/continuous/appimagelint-x86_64.AppImage
          chmod +x appimagelint-x86_64.AppImage

          # rm -rf ~/.cache/appimagelint/

          ./appimagelint-x86_64.AppImage ./artifacts/sunshine.AppImage

      - name: Archive AppImage
        if: ${{ matrix.type == 'appimage' }}
        working-directory: artifacts
        run: |
          chmod +x ./sunshine.AppImage

          zip --recurse-paths --move --test ./sunshine-appimage.zip ./*

      - name: Upload Artifacts
        uses: actions/upload-artifact@v3
        with:
          name: sunshine-linux-${{ matrix.type }}
          path: artifacts/

      - name: Create Release
        if: ${{ github.event_name == 'push' && github.ref == 'refs/heads/master' }}
        uses: LizardByte/.github/actions/create_release@master
        with:
          token: ${{ secrets.GH_BOT_TOKEN }}
          next_version: ${{ needs.check_changelog.outputs.next_version }}
          last_version: ${{ needs.check_changelog.outputs.last_version }}
          release_body: ${{ needs.check_changelog.outputs.release_body }}

  build_mac:
    name: MacOS
    runs-on: macos-11
    needs: check_changelog

    steps:
      - name: Checkout
        uses: actions/checkout@v3
        with:
          submodules: recursive

      - name: Setup Dependencies MacOS
        run: |
          # install dependencies using homebrew
          brew install boost cmake ffmpeg opus

          # fix openssl header not found
          ln -sf /usr/local/opt/openssl/include/openssl /usr/local/include/openssl

      - name: Build MacOS
        run: |
          mkdir build
          cd build
          cmake -DCMAKE_BUILD_TYPE=Release \
            -DCMAKE_INSTALL_PREFIX=/usr \
            -DSUNSHINE_ASSETS_DIR=local/sunshine/assets \
            -DSUNSHINE_CONFIG_DIR=local/sunshine/config \
            ..
          make -j ${nproc}

      - name: Package MacOS
        run: |
          mkdir -p artifacts
          cd build

          # package
          cpack -G DragNDrop
          mv ./cpack_artifacts/Sunshine.dmg ../artifacts/sunshine-macos-experimental-dragndrop.dmg

          cpack -G Bundle
          mv ./cpack_artifacts/Sunshine.dmg ../artifacts/sunshine-macos-experimental-bundle.dmg

          cpack -G ZIP
          mv ./cpack_artifacts/Sunshine.zip ../artifacts/sunshine-macos-experimental-archive.zip

      - name: Upload Artifacts
        uses: actions/upload-artifact@v3
        with:
          name: sunshine-macos
          path: artifacts/

      # this step can be removed after packages are fixed
      - name: Delete experimental packages
        if: ${{ github.event_name == 'push' && github.ref == 'refs/heads/master' }}
        working-directory: artifacts
        run: |
          rm -f ./sunshine-macos-experimental-dragndrop.dmg
          rm -f ./sunshine-macos-experimental-bundle.dmg
          rm -f ./sunshine-macos-experimental-archive.zip

      ##  no artifacts to release currently
      # - name: Create Release
      #   if: ${{ github.event_name == 'push' && github.ref == 'refs/heads/master' }}
      #   uses: LizardByte/.github/actions/create_release@master
      #   with:
      #     token: ${{ secrets.GH_BOT_TOKEN }}
      #     next_version: ${{ needs.check_changelog.outputs.next_version }}
      #     last_version: ${{ needs.check_changelog.outputs.last_version }}
      #     release_body: ${{ needs.check_changelog.outputs.release_body }}

  build_mac_port:
    name: Macports
    needs: check_changelog
    runs-on: macos-11

    steps:
      - name: Checkout
        uses: actions/checkout@v3

      - name: Checkout ports
        uses: actions/checkout@v3
        with:
          repository: macports/macports-ports
          fetch-depth: 64
          path: ports

      - name: Checkout mpbb
        uses: actions/checkout@v3
        with:
          repository: macports/mpbb
          path: mpbb

      - name: Setup Dependencies Macports
        run: |
          # install dependencies using homebrew
          brew install cmake

      - name: Configure Portfile
        run: |
          # variables for Portfile
          branch=${GITHUB_HEAD_REF}

          # check the branch variable
          if [ -z "$branch" ]
          then
            echo "This is a PUSH event"
            commit=${{ github.sha }}
            clone_url=${{ github.event.repository.clone_url }}
          else
            echo "This is a PR event"
            commit=${{ github.event.pull_request.head.sha }}
            clone_url=${{ github.event.pull_request.head.repo.clone_url }}
          fi
          echo "Commit: ${commit}"
          echo "Clone URL: ${clone_url}"

          mkdir build
          cd build
          cmake -DGITHUB_COMMIT=${commit} \
            -DGITHUB_CLONE_URL=${clone_url} \
            -DSUNSHINE_CONFIGURE_PORTFILE=ON \
            -DSUNSHINE_CONFIGURE_ONLY=ON \
            ..
          cd ..

          # copy Portfile to artifacts
          mkdir -p artifacts
          cp -f ./build/Portfile ./artifacts/

          # copy Portfile to ports
          mkdir -p ./ports/multimedia/Sunshine
          cp -f ./build/Portfile ./ports/multimedia/Sunshine/Portfile

          # testing
          cat ./artifacts/Portfile

      - name: Bootstrap MacPorts
        run: |
          . ports/.github/workflows/bootstrap.sh

          # Add getopt, mpbb and the MacPorts paths to $PATH for the subsequent steps.
          echo "/opt/mports/bin" >> $GITHUB_PATH
          echo "${PWD}/mpbb" >> $GITHUB_PATH
          echo "/opt/local/bin" >> $GITHUB_PATH
          echo "/opt/local/sbin" >> $GITHUB_PATH

      - name: Determine list of subports
        id: subportlist
        run: |
          set -eu
          port=Sunshine
          subportlist=""

          echo "Listing subports for Sunshine"
          new_subports=$(mpbb \
            --work-dir /tmp/mpbb \
            list-subports \
            --archive-site= \
            --archive-site-private= \
            --include-deps=no \
            "$port" \
            | tr '\n' ' ')
          for subport in $new_subports; do
            echo "$subport"
            subportlist="$subportlist $subport"
          done
          echo "::set-output name=subportlist::${subportlist}"

      - name: Run port lint for all subports
        run: |
          set -eu
          fail=0
          for subport in $subportlist; do
            echo "::group::${subport}"
            path=$(port file "$subport")
            messagetype="warning"
            if ! messages=$(port -q lint "$subport" 2>&1); then
              messagetype="error"
              fail=1
            fi
            if [ -n "$messages" ]; then
              echo "$messages"
              # See https://github.com/actions/toolkit/issues/193#issuecomment-605394935
              encoded_messages="port lint ${subport}:%0A"
              encoded_messages+="$(echo "${messages}" | sed -E 's/$/%0A/g' | tr -d '\n')"
              echo "::${messagetype} file=${path#${PWD}/ports/},line=1,col=1::${encoded_messages}"
            fi
            echo "::endgroup::"
          done
          exit "$fail"
        env:
          subportlist: ${{ steps.subportlist.outputs.subportlist }}

      - name: Build subports
        run: |
          set -eu
          fail=0
          for subport in $subportlist; do
            workdir="/tmp/mpbb/$subport"
            mkdir -p "$workdir/logs"
            touch "$workdir/logs/dependencies-progress.txt"
            echo "::group::Cleaning up between ports"
            sudo mpbb --work-dir "$workdir" cleanup
            echo "::endgroup::"
            echo "::group::Installing dependencies for ${subport}"
            sudo mpbb \
              --work-dir "$workdir" \
              install-dependencies \
              "$subport" >"$workdir/logs/install-dependencies.log" 2>&1 &
            deps_pid=$!
            tail -f "$workdir/logs/dependencies-progress.txt" 2>/dev/null &
            tail_pid=$!
            set +e
            wait "$deps_pid"
            deps_exit=$?
            set -e
            kill "$tail_pid" || true
            if [ "$deps_exit" -ne 0 ]; then
              echo "::endgroup::"
              echo "::error::Failed to install dependencies for ${subport}"
              fail=1
              continue
            fi
            echo "::endgroup::"
            echo "::group::Installing ${subport}"
            set +e
            sudo mpbb \
              --work-dir "$workdir" \
              install-port \
              --source \
              "$subport"
            install_exit=$?
            set -e
            if [ "$install_exit" -ne 0 ]; then
              echo "::endgroup::"
              echo "::error::Failed to install ${subport}"
              fail=1
              continue
            fi
            echo "::endgroup::"
          done
          exit "$fail"
        env:
          subportlist: ${{ steps.subportlist.outputs.subportlist }}

      - name: Package
        run: |
          # create packages
          sudo port pkg sunshine
          sudo port dmg sunshine

          work=$(port work sunshine)
          echo "Sunshine port work directory: ${work}"

          # move components out of port work directory
          sudo mv ${work}/Sunshine*component.pkg /tmp/

          # copy artifacts
          sudo mv ${work}/Sunshine*.pkg ./artifacts/sunshine.pkg
          sudo mv ${work}/Sunshine*.dmg ./artifacts/sunshine.dmg

          # move components back
          # sudo mv /tmp/Sunshine*component.pkg ${work}/

      - name: Upload Artifacts
        uses: actions/upload-artifact@v3
        with:
          name: sunshine-macports
          path: artifacts/

      - name: Create Release
        if: ${{ github.event_name == 'push' && github.ref == 'refs/heads/master' }}
        uses: LizardByte/.github/actions/create_release@master
        with:
          token: ${{ secrets.GH_BOT_TOKEN }}
          next_version: ${{ needs.check_changelog.outputs.next_version }}
          last_version: ${{ needs.check_changelog.outputs.last_version }}
          release_body: ${{ needs.check_changelog.outputs.release_body }}

  build_win:
    name: Windows
    runs-on: windows-2019
    needs: check_changelog

    steps:
      - name: Checkout
        uses: actions/checkout@v3
        with:
          submodules: recursive

      - name: Setup Dependencies Windows
        uses: msys2/setup-msys2@v2
        with:
          update: true
          install: >-
            base-devel
            diffutils
            git
            make
            mingw-w64-x86_64-binutils
            mingw-w64-x86_64-boost
            mingw-w64-x86_64-cmake
            mingw-w64-x86_64-curl
            mingw-w64-x86_64-nsis
            mingw-w64-x86_64-openssl
            mingw-w64-x86_64-opus
            mingw-w64-x86_64-toolchain
            mingw-w64-x86_64-x265
            nasm
            yasm

      - name: Build Windows
        shell: msys2 {0}
        run: |
          mkdir build
          cd build
          cmake -DCMAKE_BUILD_TYPE=Release \
            -DSUNSHINE_ASSETS_DIR=assets \
            -DSUNSHINE_CONFIG_DIR=config \
            -G "MinGW Makefiles" \
            ..
          mingw32-make -j2

      - name: Package Windows
        shell: msys2 {0}
        run: |
          mkdir -p artifacts
          cd build

          # package
          cpack -G NSIS
          cpack -G ZIP

          # move
          mv ./cpack_artifacts/Sunshine.exe ../artifacts/sunshine-windows.exe
          mv ./cpack_artifacts/Sunshine.zip ../artifacts/sunshine-windows.zip

      - name: Upload Artifacts
        uses: actions/upload-artifact@v3
        with:
          name: sunshine-windows
          path: artifacts/

      - name: Create Release
        if: ${{ github.event_name == 'push' && github.ref == 'refs/heads/master' }}
        uses: LizardByte/.github/actions/create_release@master
        with:
          token: ${{ secrets.GH_BOT_TOKEN }}
          next_version: ${{ needs.check_changelog.outputs.next_version }}
          last_version: ${{ needs.check_changelog.outputs.last_version }}
          release_body: ${{ needs.check_changelog.outputs.release_body }}<|MERGE_RESOLUTION|>--- conflicted
+++ resolved
@@ -277,33 +277,6 @@
 
           sudo apt-get update -y
           sudo apt-get install -y \
-<<<<<<< HEAD
-              build-essential \
-              cmake \
-              gcc-10 \
-              git \
-              g++-10 \
-              libavdevice-dev \
-              libboost-filesystem-dev \
-              libboost-log-dev \
-              libboost-thread-dev \
-              libcap-dev \
-              libcurl4-openssl-dev \
-              libdrm-dev \
-              libevdev-dev \
-              libpulse-dev \
-              libopus-dev \
-              libssl-dev \
-              libwayland-dev \
-              libx11-dev \
-              libxcb-shm0-dev \
-              libxcb-xfixes0-dev \
-              libxcb1-dev \
-              libxfixes-dev \
-              libxrandr-dev \
-              libxtst-dev \
-              wget
-=======
             build-essential \
             cmake \
             gcc-10 \
@@ -314,6 +287,7 @@
             libboost-log-dev \
             libboost-thread-dev \
             libcap-dev \
+            libcurl4-openssl-dev \
             libdrm-dev \
             libevdev-dev \
             libpulse-dev \
@@ -328,7 +302,6 @@
             libxrandr-dev \
             libxtst-dev \
             wget
->>>>>>> 53bd9ea8
           # # Ubuntu 20.04+ packages
           # libboost-filesystem-dev
           # libboost-log-dev
