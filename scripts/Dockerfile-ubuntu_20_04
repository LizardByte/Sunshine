FROM ubuntu:20.04 AS sunshine-ubuntu_20_04

ARG DEBIAN_FRONTEND=noninteractive 
ARG TZ="Europe/London"

SHELL ["/bin/bash", "-o", "pipefail", "-c"]
RUN apt-get update -y && \
    apt-get install -y \
        build-essential \
        cmake \
        git \
        g++-10 \
        libavdevice-dev \
        libboost-filesystem-dev \
        libboost-log-dev \
        libboost-thread-dev \
        libcap-dev \
        libdrm-dev \
        libevdev-dev \
        libpulse-dev \
        libopus-dev \
        libssl-dev \
        libwayland-dev \
        libx11-dev \
        libxcb-shm0-dev \
        libxcb-xfixes0-dev \
        libxcb1-dev \
        libxfixes-dev \
        libxrandr-dev \
        libxtst-dev \
        wget \
    && apt-get clean \
    && rm -rf /var/lib/apt/lists/*

# Update gcc alias
RUN update-alternatives --install /usr/bin/gcc gcc /usr/bin/gcc-10 100 --slave /usr/bin/g++ g++ /usr/bin/g++-10

# Install CuDA
RUN wget https://developer.download.nvidia.com/compute/cuda/11.4.2/local_installers/cuda_11.4.2_470.57.02_linux.run --progress=bar:force:noscroll -q --show-progress -O /root/cuda.run && chmod a+x /root/cuda.run
RUN /root/cuda.run --silent --toolkit --toolkitpath=/usr --no-opengl-libs --no-man-page --no-drm && rm /root/cuda.run

# Entrypoint
COPY build-private.sh /root/build.sh
<<<<<<< HEAD


ENTRYPOINT ["/root/build.sh -deb"]
=======
ENTRYPOINT ["/root/build.sh"]
>>>>>>> 0044ec1d
<|MERGE_RESOLUTION|>--- conflicted
+++ resolved
@@ -41,10 +41,4 @@
 
 # Entrypoint
 COPY build-private.sh /root/build.sh
-<<<<<<< HEAD
-
-
-ENTRYPOINT ["/root/build.sh -deb"]
-=======
-ENTRYPOINT ["/root/build.sh"]
->>>>>>> 0044ec1d
+ENTRYPOINT ["/root/build.sh -deb"]