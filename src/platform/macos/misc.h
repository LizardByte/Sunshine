--- conflicted
+++ resolved
@@ -4,23 +4,17 @@
  */
 #pragma once
 
-<<<<<<< HEAD
-#include "permissions_manager.h"
-
-=======
 // standard includes
->>>>>>> f921ae45
 #include <vector>
 
 // platform includes
 #include <CoreGraphics/CoreGraphics.h>
 
+// local includes
+#include "src/platform/macos/permissions_manager.h"
+
 namespace platf {
-<<<<<<< HEAD
   static auto permissions_manager = PermissionsManager();
-=======
-  bool is_screen_capture_allowed();
->>>>>>> f921ae45
 }
 
 namespace dyn {
