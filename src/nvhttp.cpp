/**
 * @file src/nvhttp.h
 * @brief todo
 */

// macros
#define BOOST_BIND_GLOBAL_PLACEHOLDERS

// standard includes
#include <filesystem>

// lib includes
#include <Simple-Web-Server/server_http.hpp>
#include <Simple-Web-Server/server_https.hpp>
#include <boost/asio/ssl/context.hpp>
#include <boost/asio/ssl/context_base.hpp>
#include <boost/property_tree/json_parser.hpp>
#include <boost/property_tree/ptree.hpp>
#include <boost/property_tree/xml_parser.hpp>

// local includes
#include "config.h"
#include "crypto.h"
#include "httpcommon.h"
#include "main.h"
#include "network.h"
#include "nvhttp.h"
#include "platform/common.h"
#include "process.h"
#include "rtsp.h"
#include "utility.h"
#include "uuid.h"
#include "video.h"

using namespace std::literals;
namespace nvhttp {

  namespace fs = std::filesystem;
  namespace pt = boost::property_tree;

  class SunshineHttpsServer: public SimpleWeb::Server<SimpleWeb::HTTPS> {
  public:
    SunshineHttpsServer(const std::string &certification_file, const std::string &private_key_file):
        SimpleWeb::Server<SimpleWeb::HTTPS>::Server(certification_file, private_key_file) {}

    std::function<int(SSL *)> verify;
    std::function<void(std::shared_ptr<Response>, std::shared_ptr<Request>)> on_verify_failed;

  protected:
    void
    after_bind() override {
      SimpleWeb::Server<SimpleWeb::HTTPS>::after_bind();

      if (verify) {
        context.set_verify_mode(boost::asio::ssl::verify_peer | boost::asio::ssl::verify_fail_if_no_peer_cert | boost::asio::ssl::verify_client_once);
        context.set_verify_callback([](int verified, boost::asio::ssl::verify_context &ctx) {
          // To respond with an error message, a connection must be established
          return 1;
        });
      }
    }

    // This is Server<HTTPS>::accept() with SSL validation support added
    void
    accept() override {
      auto connection = create_connection(*io_service, context);

      acceptor->async_accept(connection->socket->lowest_layer(), [this, connection](const SimpleWeb::error_code &ec) {
        auto lock = connection->handler_runner->continue_lock();
        if (!lock)
          return;

        if (ec != SimpleWeb::error::operation_aborted)
          this->accept();

        auto session = std::make_shared<Session>(config.max_request_streambuf_size, connection);

        if (!ec) {
          boost::asio::ip::tcp::no_delay option(true);
          SimpleWeb::error_code ec;
          session->connection->socket->lowest_layer().set_option(option, ec);

          session->connection->set_timeout(config.timeout_request);
          session->connection->socket->async_handshake(boost::asio::ssl::stream_base::server, [this, session](const SimpleWeb::error_code &ec) {
            session->connection->cancel_timeout();
            auto lock = session->connection->handler_runner->continue_lock();
            if (!lock)
              return;
            if (!ec) {
              if (verify && !verify(session->connection->socket->native_handle()))
                this->write(session, on_verify_failed);
              else
                this->read(session);
            }
            else if (this->on_error)
              this->on_error(session->request, ec);
          });
        }
        else if (this->on_error)
          this->on_error(session->request, ec);
      });
    }
  };

  using https_server_t = SunshineHttpsServer;
  using http_server_t = SimpleWeb::Server<SimpleWeb::HTTP>;

  struct conf_intern_t {
    std::string servercert;
    std::string pkey;
  } conf_intern;

  struct client_t {
    std::string uniqueID;
    std::vector<std::string> certs;
  };

  struct pair_session_t {
    struct {
      std::string uniqueID;
      std::string cert;
    } client;

    std::unique_ptr<crypto::aes_t> cipher_key;
    std::vector<uint8_t> clienthash;

    std::string serversecret;
    std::string serverchallenge;

    struct {
      util::Either<
        std::shared_ptr<typename SimpleWeb::ServerBase<SimpleWeb::HTTP>::Response>,
        std::shared_ptr<typename SimpleWeb::ServerBase<SimpleWeb::HTTPS>::Response>>
        response;
      std::string salt;
    } async_insert_pin;
  };

  // uniqueID, session
  std::unordered_map<std::string, pair_session_t> map_id_sess;
  std::unordered_map<std::string, client_t> map_id_client;

  using args_t = SimpleWeb::CaseInsensitiveMultimap;
  using resp_https_t = std::shared_ptr<typename SimpleWeb::ServerBase<SimpleWeb::HTTPS>::Response>;
  using req_https_t = std::shared_ptr<typename SimpleWeb::ServerBase<SimpleWeb::HTTPS>::Request>;
  using resp_http_t = std::shared_ptr<typename SimpleWeb::ServerBase<SimpleWeb::HTTP>::Response>;
  using req_http_t = std::shared_ptr<typename SimpleWeb::ServerBase<SimpleWeb::HTTP>::Request>;

  enum class op_e {
    ADD,
    REMOVE
  };

  std::string
  get_arg(const args_t &args, const char *name) {
    auto it = args.find(name);
    if (it == std::end(args)) {
      throw std::out_of_range(name);
    }
    return it->second;
  }

  void
  save_state() {
    pt::ptree root;

    if (fs::exists(config::nvhttp.file_state)) {
      try {
        pt::read_json(config::nvhttp.file_state, root);
      }
      catch (std::exception &e) {
        BOOST_LOG(error) << "Couldn't read "sv << config::nvhttp.file_state << ": "sv << e.what();
        return;
      }
    }

    root.erase("root"s);

    root.put("root.uniqueid", http::unique_id);
    auto &nodes = root.add_child("root.devices", pt::ptree {});
    for (auto &[_, client] : map_id_client) {
      pt::ptree node;

      node.put("uniqueid"s, client.uniqueID);

      pt::ptree cert_nodes;
      for (auto &cert : client.certs) {
        pt::ptree cert_node;
        cert_node.put_value(cert);
        cert_nodes.push_back(std::make_pair(""s, cert_node));
      }
      node.add_child("certs"s, cert_nodes);

      nodes.push_back(std::make_pair(""s, node));
    }

    try {
      pt::write_json(config::nvhttp.file_state, root);
    }
    catch (std::exception &e) {
      BOOST_LOG(error) << "Couldn't write "sv << config::nvhttp.file_state << ": "sv << e.what();
      return;
    }
  }

  void
  load_state() {
    if (!fs::exists(config::nvhttp.file_state)) {
      BOOST_LOG(info) << "File "sv << config::nvhttp.file_state << " doesn't exist"sv;
      http::unique_id = uuid_util::uuid_t::generate().string();
      return;
    }

    pt::ptree root;
    try {
      pt::read_json(config::nvhttp.file_state, root);
    }
    catch (std::exception &e) {
      BOOST_LOG(error) << "Couldn't read "sv << config::nvhttp.file_state << ": "sv << e.what();

      return;
    }

    auto unique_id_p = root.get_optional<std::string>("root.uniqueid");
    if (!unique_id_p) {
      // This file doesn't contain moonlight credentials
      http::unique_id = uuid_util::uuid_t::generate().string();
      return;
    }
    http::unique_id = std::move(*unique_id_p);

    auto device_nodes = root.get_child("root.devices");

    for (auto &[_, device_node] : device_nodes) {
      auto uniqID = device_node.get<std::string>("uniqueid");
      auto &client = map_id_client.emplace(uniqID, client_t {}).first->second;

      client.uniqueID = uniqID;

      for (auto &[_, el] : device_node.get_child("certs")) {
        client.certs.emplace_back(el.get_value<std::string>());
      }
    }
  }

  void
  update_id_client(const std::string &uniqueID, std::string &&cert, op_e op) {
    switch (op) {
      case op_e::ADD: {
        auto &client = map_id_client[uniqueID];
        client.certs.emplace_back(std::move(cert));
        client.uniqueID = uniqueID;
      } break;
      case op_e::REMOVE:
        map_id_client.erase(uniqueID);
        break;
    }

    if (!config::sunshine.flags[config::flag::FRESH_STATE]) {
      save_state();
    }
  }

<<<<<<< HEAD
  launch_session.host_audio = host_audio;
  launch_session.gcm_key    = util::from_hex<crypto::aes_t>(get_arg(args, "rikey"), true);
  launch_session.gc_persist = util::from_view(get_arg(args, "gcpersist"));
  launch_session.gamepad_mask = util::from_view(get_arg(args, "remoteControllersBitmap"));
  uint32_t prepend_iv       = util::endian::big<uint32_t>(util::from_view(get_arg(args, "rikeyid")));
  auto prepend_iv_p         = (uint8_t *)&prepend_iv;
=======
  rtsp_stream::launch_session_t
  make_launch_session(bool host_audio, const args_t &args) {
    rtsp_stream::launch_session_t launch_session;
>>>>>>> cdbc0e69

    launch_session.host_audio = host_audio;
    launch_session.gcm_key = util::from_hex<crypto::aes_t>(get_arg(args, "rikey"), true);
    uint32_t prepend_iv = util::endian::big<uint32_t>(util::from_view(get_arg(args, "rikeyid")));
    auto prepend_iv_p = (uint8_t *) &prepend_iv;

    auto next = std::copy(prepend_iv_p, prepend_iv_p + sizeof(prepend_iv), std::begin(launch_session.iv));
    std::fill(next, std::end(launch_session.iv), 0);

    return launch_session;
  }

  void
  getservercert(pair_session_t &sess, pt::ptree &tree, const std::string &pin) {
    if (sess.async_insert_pin.salt.size() < 32) {
      tree.put("root.paired", 0);
      tree.put("root.<xmlattr>.status_code", 400);
      tree.put("root.<xmlattr>.status_message", "Salt too short");
      return;
    }

    std::string_view salt_view { sess.async_insert_pin.salt.data(), 32 };

    auto salt = util::from_hex<std::array<uint8_t, 16>>(salt_view, true);

    auto key = crypto::gen_aes_key(salt, pin);
    sess.cipher_key = std::make_unique<crypto::aes_t>(key);

    tree.put("root.paired", 1);
    tree.put("root.plaincert", util::hex_vec(conf_intern.servercert, true));
    tree.put("root.<xmlattr>.status_code", 200);
  }
  void
  serverchallengeresp(pair_session_t &sess, pt::ptree &tree, const args_t &args) {
    auto encrypted_response = util::from_hex_vec(get_arg(args, "serverchallengeresp"), true);

    std::vector<uint8_t> decrypted;
    crypto::cipher::ecb_t cipher(*sess.cipher_key, false);

    cipher.decrypt(encrypted_response, decrypted);

    sess.clienthash = std::move(decrypted);

    auto serversecret = sess.serversecret;
    auto sign = crypto::sign256(crypto::pkey(conf_intern.pkey), serversecret);

    serversecret.insert(std::end(serversecret), std::begin(sign), std::end(sign));

    tree.put("root.pairingsecret", util::hex_vec(serversecret, true));
    tree.put("root.paired", 1);
    tree.put("root.<xmlattr>.status_code", 200);
  }

  void
  clientchallenge(pair_session_t &sess, pt::ptree &tree, const args_t &args) {
    auto challenge = util::from_hex_vec(get_arg(args, "clientchallenge"), true);

    crypto::cipher::ecb_t cipher(*sess.cipher_key, false);

    std::vector<uint8_t> decrypted;
    cipher.decrypt(challenge, decrypted);

    auto x509 = crypto::x509(conf_intern.servercert);
    auto sign = crypto::signature(x509);
    auto serversecret = crypto::rand(16);

    decrypted.insert(std::end(decrypted), std::begin(sign), std::end(sign));
    decrypted.insert(std::end(decrypted), std::begin(serversecret), std::end(serversecret));

    auto hash = crypto::hash({ (char *) decrypted.data(), decrypted.size() });
    auto serverchallenge = crypto::rand(16);

    std::string plaintext;
    plaintext.reserve(hash.size() + serverchallenge.size());

    plaintext.insert(std::end(plaintext), std::begin(hash), std::end(hash));
    plaintext.insert(std::end(plaintext), std::begin(serverchallenge), std::end(serverchallenge));

    std::vector<uint8_t> encrypted;
    cipher.encrypt(plaintext, encrypted);

    sess.serversecret = std::move(serversecret);
    sess.serverchallenge = std::move(serverchallenge);

    tree.put("root.paired", 1);
    tree.put("root.challengeresponse", util::hex_vec(encrypted, true));
    tree.put("root.<xmlattr>.status_code", 200);
  }

  void
  clientpairingsecret(std::shared_ptr<safe::queue_t<crypto::x509_t>> &add_cert, pair_session_t &sess, pt::ptree &tree, const args_t &args) {
    auto &client = sess.client;

    auto pairingsecret = util::from_hex_vec(get_arg(args, "clientpairingsecret"), true);

    std::string_view secret { pairingsecret.data(), 16 };
    std::string_view sign { pairingsecret.data() + secret.size(), crypto::digest_size };

    assert((secret.size() + sign.size()) == pairingsecret.size());

    auto x509 = crypto::x509(client.cert);
    auto x509_sign = crypto::signature(x509);

    std::string data;
    data.reserve(sess.serverchallenge.size() + x509_sign.size() + secret.size());

    data.insert(std::end(data), std::begin(sess.serverchallenge), std::end(sess.serverchallenge));
    data.insert(std::end(data), std::begin(x509_sign), std::end(x509_sign));
    data.insert(std::end(data), std::begin(secret), std::end(secret));

    auto hash = crypto::hash(data);

    // if hash not correct, probably MITM
    if (!std::memcmp(hash.data(), sess.clienthash.data(), hash.size()) && crypto::verify256(crypto::x509(client.cert), secret, sign)) {
      tree.put("root.paired", 1);
      add_cert->raise(crypto::x509(client.cert));

      auto it = map_id_sess.find(client.uniqueID);

      update_id_client(client.uniqueID, std::move(client.cert), op_e::ADD);
      map_id_sess.erase(it);
    }
    else {
      map_id_sess.erase(client.uniqueID);
      tree.put("root.paired", 0);
    }

    tree.put("root.<xmlattr>.status_code", 200);
  }

  template <class T>
  struct tunnel;

  template <>
  struct tunnel<SimpleWeb::HTTPS> {
    static auto constexpr to_string = "HTTPS"sv;
  };

  template <>
  struct tunnel<SimpleWeb::HTTP> {
    static auto constexpr to_string = "NONE"sv;
  };

  template <class T>
  void
  print_req(std::shared_ptr<typename SimpleWeb::ServerBase<T>::Request> request) {
    BOOST_LOG(debug) << "TUNNEL :: "sv << tunnel<T>::to_string;

    BOOST_LOG(debug) << "METHOD :: "sv << request->method;
    BOOST_LOG(debug) << "DESTINATION :: "sv << request->path;

    for (auto &[name, val] : request->header) {
      BOOST_LOG(debug) << name << " -- " << val;
    }

    BOOST_LOG(debug) << " [--] "sv;

    for (auto &[name, val] : request->parse_query_string()) {
      BOOST_LOG(debug) << name << " -- " << val;
    }

    BOOST_LOG(debug) << " [--] "sv;
  }

  template <class T>
  void
  not_found(std::shared_ptr<typename SimpleWeb::ServerBase<T>::Response> response, std::shared_ptr<typename SimpleWeb::ServerBase<T>::Request> request) {
    print_req<T>(request);

    pt::ptree tree;
    tree.put("root.<xmlattr>.status_code", 404);

    std::ostringstream data;

    pt::write_xml(data, tree);
    response->write(data.str());

    *response
      << "HTTP/1.1 404 NOT FOUND\r\n"
      << data.str();

    response->close_connection_after_response = true;
  }

  template <class T>
  void
  pair(std::shared_ptr<safe::queue_t<crypto::x509_t>> &add_cert, std::shared_ptr<typename SimpleWeb::ServerBase<T>::Response> response, std::shared_ptr<typename SimpleWeb::ServerBase<T>::Request> request) {
    print_req<T>(request);

    pt::ptree tree;

    auto fg = util::fail_guard([&]() {
      std::ostringstream data;

      pt::write_xml(data, tree);
      response->write(data.str());
      response->close_connection_after_response = true;
    });

    auto args = request->parse_query_string();
    if (args.find("uniqueid"s) == std::end(args)) {
      tree.put("root.<xmlattr>.status_code", 400);
      tree.put("root.<xmlattr>.status_message", "Missing uniqueid parameter");

      return;
    }

    auto uniqID { get_arg(args, "uniqueid") };
    auto sess_it = map_id_sess.find(uniqID);

    args_t::const_iterator it;
    if (it = args.find("phrase"); it != std::end(args)) {
      if (it->second == "getservercert"sv) {
        pair_session_t sess;

        sess.client.uniqueID = std::move(uniqID);
        sess.client.cert = util::from_hex_vec(get_arg(args, "clientcert"), true);

        BOOST_LOG(debug) << sess.client.cert;
        auto ptr = map_id_sess.emplace(sess.client.uniqueID, std::move(sess)).first;

        ptr->second.async_insert_pin.salt = std::move(get_arg(args, "salt"));

        if (config::sunshine.flags[config::flag::PIN_STDIN]) {
          std::string pin;

          std::cout << "Please insert pin: "sv;
          std::getline(std::cin, pin);

          getservercert(ptr->second, tree, pin);
        }
        else {
          ptr->second.async_insert_pin.response = std::move(response);

          fg.disable();
          return;
        }
      }
      else if (it->second == "pairchallenge"sv) {
        tree.put("root.paired", 1);
        tree.put("root.<xmlattr>.status_code", 200);
      }
    }
    else if (it = args.find("clientchallenge"); it != std::end(args)) {
      clientchallenge(sess_it->second, tree, args);
    }
    else if (it = args.find("serverchallengeresp"); it != std::end(args)) {
      serverchallengeresp(sess_it->second, tree, args);
    }
    else if (it = args.find("clientpairingsecret"); it != std::end(args)) {
      clientpairingsecret(add_cert, sess_it->second, tree, args);
    }
    else {
      tree.put("root.<xmlattr>.status_code", 404);
      tree.put("root.<xmlattr>.status_message", "Invalid pairing request");
    }
  }

  /**
   * @brief Compare the user supplied pin to the Moonlight pin.
   * @param pin The user supplied pin.
   * @return `true` if the pin is correct, `false` otherwise.
   *
   * EXAMPLES:
   * ```cpp
   * bool pin_status = nvhttp::pin("1234");
   * ```
   */
  bool
  pin(std::string pin) {
    pt::ptree tree;
    if (map_id_sess.empty()) {
      return false;
    }

    auto &sess = std::begin(map_id_sess)->second;
    getservercert(sess, tree, pin);

    // response to the request for pin
    std::ostringstream data;
    pt::write_xml(data, tree);

    auto &async_response = sess.async_insert_pin.response;
    if (async_response.has_left() && async_response.left()) {
      async_response.left()->write(data.str());
    }
    else if (async_response.has_right() && async_response.right()) {
      async_response.right()->write(data.str());
    }
    else {
      return false;
    }

    // reset async_response
    async_response = std::decay_t<decltype(async_response.left())>();
    // response to the current request
    return true;
  }

  template <class T>
  void
  pin(std::shared_ptr<typename SimpleWeb::ServerBase<T>::Response> response, std::shared_ptr<typename SimpleWeb::ServerBase<T>::Request> request) {
    print_req<T>(request);

    response->close_connection_after_response = true;

    auto address = request->remote_endpoint().address().to_string();
    auto ip_type = net::from_address(address);
    if (ip_type > http::origin_pin_allowed) {
      BOOST_LOG(info) << "/pin: ["sv << address << "] -- denied"sv;

      response->write(SimpleWeb::StatusCode::client_error_forbidden);

      return;
    }

    bool pinResponse = pin(request->path_match[1]);
    if (pinResponse) {
      response->write(SimpleWeb::StatusCode::success_ok);
    }
    else {
      response->write(SimpleWeb::StatusCode::client_error_im_a_teapot);
    }
  }

  template <class T>
  void
  serverinfo(std::shared_ptr<typename SimpleWeb::ServerBase<T>::Response> response, std::shared_ptr<typename SimpleWeb::ServerBase<T>::Request> request) {
    print_req<T>(request);

    int pair_status = 0;
    if constexpr (std::is_same_v<SimpleWeb::HTTPS, T>) {
      auto args = request->parse_query_string();
      auto clientID = args.find("uniqueid"s);

      if (clientID != std::end(args)) {
        if (auto it = map_id_client.find(clientID->second); it != std::end(map_id_client)) {
          pair_status = 1;
        }
      }
    }

    auto local_endpoint = request->local_endpoint();

    pt::ptree tree;

    tree.put("root.<xmlattr>.status_code", 200);
    tree.put("root.hostname", config::nvhttp.sunshine_name);

    tree.put("root.appversion", VERSION);
    tree.put("root.GfeVersion", GFE_VERSION);
    tree.put("root.uniqueid", http::unique_id);
    tree.put("root.HttpsPort", map_port(PORT_HTTPS));
    tree.put("root.ExternalPort", map_port(PORT_HTTP));
    tree.put("root.mac", platf::get_mac_address(local_endpoint.address().to_string()));
    tree.put("root.MaxLumaPixelsHEVC", video::active_hevc_mode > 1 ? "1869449984" : "0");
    tree.put("root.LocalIP", local_endpoint.address().to_string());

    if (video::active_hevc_mode == 3) {
      tree.put("root.ServerCodecModeSupport", "3843");
    }
    else if (video::active_hevc_mode == 2) {
      tree.put("root.ServerCodecModeSupport", "259");
    }
    else {
      tree.put("root.ServerCodecModeSupport", "3");
    }

    pt::ptree display_nodes;
    for (auto &resolution : config::nvhttp.resolutions) {
      auto pred = [](auto ch) { return ch == ' ' || ch == '\t' || ch == 'x'; };

      auto middle = std::find_if(std::begin(resolution), std::end(resolution), pred);
      if (middle == std::end(resolution)) {
        BOOST_LOG(warning) << resolution << " is not in the proper format for a resolution: WIDTHxHEIGHT"sv;
        continue;
      }

      auto width = util::from_chars(&*std::begin(resolution), &*middle);
      auto height = util::from_chars(&*(middle + 1), &*std::end(resolution));
      for (auto fps : config::nvhttp.fps) {
        pt::ptree display_node;
        display_node.put("Width", width);
        display_node.put("Height", height);
        display_node.put("RefreshRate", fps);

        display_nodes.add_child("DisplayMode", display_node);
      }
    }

    if (!config::nvhttp.resolutions.empty()) {
      tree.add_child("root.SupportedDisplayMode", display_nodes);
    }
    auto current_appid = proc::proc.running();
    tree.put("root.PairStatus", pair_status);
    tree.put("root.currentgame", current_appid);
    tree.put("root.state", current_appid > 0 ? "SUNSHINE_SERVER_BUSY" : "SUNSHINE_SERVER_FREE");

    std::ostringstream data;

    pt::write_xml(data, tree);
    response->write(data.str());
    response->close_connection_after_response = true;
  }

  void
  applist(resp_https_t response, req_https_t request) {
    print_req<SimpleWeb::HTTPS>(request);

    pt::ptree tree;

    auto g = util::fail_guard([&]() {
      std::ostringstream data;

      pt::write_xml(data, tree);
      response->write(data.str());
      response->close_connection_after_response = true;
    });

    auto &apps = tree.add_child("root", pt::ptree {});

    apps.put("<xmlattr>.status_code", 200);

    for (auto &proc : proc::proc.get_apps()) {
      pt::ptree app;

      app.put("IsHdrSupported"s, video::active_hevc_mode == 3 ? 1 : 0);
      app.put("AppTitle"s, proc.name);
      app.put("ID", proc.id);

      apps.push_back(std::make_pair("App", std::move(app)));
    }
  }

  void
  launch(bool &host_audio, resp_https_t response, req_https_t request) {
    print_req<SimpleWeb::HTTPS>(request);

    pt::ptree tree;
    auto g = util::fail_guard([&]() {
      std::ostringstream data;

      pt::write_xml(data, tree);
      response->write(data.str());
      response->close_connection_after_response = true;
    });

    if (rtsp_stream::session_count() == config::stream.channels) {
      tree.put("root.resume", 0);
      tree.put("root.<xmlattr>.status_code", 503);
      tree.put("root.<xmlattr>.status_message", "The host's concurrent stream limit has been reached. Stop an existing stream or increase the 'Channels' value in the Sunshine Web UI.");

      return;
    }

    auto args = request->parse_query_string();
    if (
      args.find("rikey"s) == std::end(args) ||
      args.find("rikeyid"s) == std::end(args) ||
      args.find("localAudioPlayMode"s) == std::end(args) ||
      args.find("appid"s) == std::end(args)) {
      tree.put("root.resume", 0);
      tree.put("root.<xmlattr>.status_code", 400);
      tree.put("root.<xmlattr>.status_message", "Missing a required launch parameter");

      return;
    }

    auto appid = util::from_view(get_arg(args, "appid"));

    auto current_appid = proc::proc.running();
    if (current_appid > 0) {
      tree.put("root.resume", 0);
      tree.put("root.<xmlattr>.status_code", 400);
      tree.put("root.<xmlattr>.status_message", "An app is already running on this host");

      return;
    }

    // Probe encoders again before streaming to ensure our chosen
    // encoder matches the active GPU (which could have changed
    // due to hotplugging, driver crash, primary monitor change,
    // or any number of other factors).
    if (rtsp_stream::session_count() == 0) {
      if (video::probe_encoders()) {
        tree.put("root.<xmlattr>.status_code", 503);
        tree.put("root.<xmlattr>.status_message", "Failed to initialize video capture/encoding. Is a display connected and turned on?");
        tree.put("root.gamesession", 0);

        return;
      }
    }

    if (appid > 0) {
      auto err = proc::proc.execute(appid);
      if (err) {
        tree.put("root.<xmlattr>.status_code", err);
        tree.put("root.<xmlattr>.status_message", "Failed to start the specified application");
        tree.put("root.gamesession", 0);

        return;
      }
    }

    host_audio = util::from_view(get_arg(args, "localAudioPlayMode"));
    rtsp_stream::launch_session_raise(make_launch_session(host_audio, args));

    tree.put("root.<xmlattr>.status_code", 200);
    tree.put("root.sessionUrl0", "rtsp://"s + request->local_endpoint().address().to_string() + ':' + std::to_string(map_port(rtsp_stream::RTSP_SETUP_PORT)));
    tree.put("root.gamesession", 1);
  }

  void
  resume(bool &host_audio, resp_https_t response, req_https_t request) {
    print_req<SimpleWeb::HTTPS>(request);

    pt::ptree tree;
    auto g = util::fail_guard([&]() {
      std::ostringstream data;

      pt::write_xml(data, tree);
      response->write(data.str());
      response->close_connection_after_response = true;
    });

    // It is possible that due a race condition that this if-statement gives a false negative,
    // that is automatically resolved in rtsp_server_t
    if (rtsp_stream::session_count() == config::stream.channels) {
      tree.put("root.resume", 0);
      tree.put("root.<xmlattr>.status_code", 503);
      tree.put("root.<xmlattr>.status_message", "The host's concurrent stream limit has been reached. Stop an existing stream or increase the 'Channels' value in the Sunshine Web UI.");

      return;
    }

    auto current_appid = proc::proc.running();
    if (current_appid == 0) {
      tree.put("root.resume", 0);
      tree.put("root.<xmlattr>.status_code", 503);
      tree.put("root.<xmlattr>.status_message", "No running app to resume");

      return;
    }

    auto args = request->parse_query_string();
    if (
      args.find("rikey"s) == std::end(args) ||
      args.find("rikeyid"s) == std::end(args)) {
      tree.put("root.resume", 0);
      tree.put("root.<xmlattr>.status_code", 400);
      tree.put("root.<xmlattr>.status_message", "Missing a required resume parameter");

      return;
    }

    if (rtsp_stream::session_count() == 0) {
      // Probe encoders again before streaming to ensure our chosen
      // encoder matches the active GPU (which could have changed
      // due to hotplugging, driver crash, primary monitor change,
      // or any number of other factors).
      if (video::probe_encoders()) {
        tree.put("root.resume", 0);
        tree.put("root.<xmlattr>.status_code", 503);
        tree.put("root.<xmlattr>.status_message", "Failed to initialize video capture/encoding. Is a display connected and turned on?");

        return;
      }

      // Newer Moonlight clients send localAudioPlayMode on /resume too,
      // so we should use it if it's present in the args and there are
      // no active sessions we could be interfering with.
      if (args.find("localAudioPlayMode"s) != std::end(args)) {
        host_audio = util::from_view(get_arg(args, "localAudioPlayMode"));
      }
    }

    rtsp_stream::launch_session_raise(make_launch_session(host_audio, args));

    tree.put("root.<xmlattr>.status_code", 200);
    tree.put("root.sessionUrl0", "rtsp://"s + request->local_endpoint().address().to_string() + ':' + std::to_string(map_port(rtsp_stream::RTSP_SETUP_PORT)));
    tree.put("root.resume", 1);
  }

  void
  cancel(resp_https_t response, req_https_t request) {
    print_req<SimpleWeb::HTTPS>(request);

    pt::ptree tree;
    auto g = util::fail_guard([&]() {
      std::ostringstream data;

      pt::write_xml(data, tree);
      response->write(data.str());
      response->close_connection_after_response = true;
    });

    // It is possible that due a race condition that this if-statement gives a false positive,
    // the client should try again
    if (rtsp_stream::session_count() != 0) {
      tree.put("root.resume", 0);
      tree.put("root.<xmlattr>.status_code", 503);
      tree.put("root.<xmlattr>.status_message", "All sessions must be disconnected before quitting");

      return;
    }

    tree.put("root.cancel", 1);
    tree.put("root.<xmlattr>.status_code", 200);

    if (proc::proc.running() > 0) {
      proc::proc.terminate();
    }
  }

  void
  appasset(resp_https_t response, req_https_t request) {
    print_req<SimpleWeb::HTTPS>(request);

    auto args = request->parse_query_string();
    auto app_image = proc::proc.get_app_image(util::from_view(get_arg(args, "appid")));

    std::ifstream in(app_image, std::ios::binary);
    SimpleWeb::CaseInsensitiveMultimap headers;
    headers.emplace("Content-Type", "image/png");
    response->write(SimpleWeb::StatusCode::success_ok, in, headers);
    response->close_connection_after_response = true;
  }

  /**
   * @brief Start the nvhttp server.
   *
   * EXAMPLES:
   * ```cpp
   * nvhttp::start();
   * ```
   */
  void
  start() {
    auto shutdown_event = mail::man->event<bool>(mail::shutdown);

    auto port_http = map_port(PORT_HTTP);
    auto port_https = map_port(PORT_HTTPS);

    bool clean_slate = config::sunshine.flags[config::flag::FRESH_STATE];

    if (!clean_slate) {
      load_state();
    }

    conf_intern.pkey = read_file(config::nvhttp.pkey.c_str());
    conf_intern.servercert = read_file(config::nvhttp.cert.c_str());

    crypto::cert_chain_t cert_chain;
    for (auto &[_, client] : map_id_client) {
      for (auto &cert : client.certs) {
        cert_chain.add(crypto::x509(cert));
      }
    }

    auto add_cert = std::make_shared<safe::queue_t<crypto::x509_t>>(30);

    // /resume doesn't always get the parameter "localAudioPlayMode"
    // /launch will store it in host_audio
    bool host_audio {};

    https_server_t https_server { config::nvhttp.cert, config::nvhttp.pkey };
    http_server_t http_server;

    // Verify certificates after establishing connection
    https_server.verify = [&cert_chain, add_cert](SSL *ssl) {
      crypto::x509_t x509 { SSL_get_peer_certificate(ssl) };
      if (!x509) {
        BOOST_LOG(info) << "unknown -- denied"sv;
        return 0;
      }

      int verified = 0;

      auto fg = util::fail_guard([&]() {
        char subject_name[256];

        X509_NAME_oneline(X509_get_subject_name(x509.get()), subject_name, sizeof(subject_name));

        BOOST_LOG(debug) << subject_name << " -- "sv << (verified ? "verified"sv : "denied"sv);
      });

      while (add_cert->peek()) {
        char subject_name[256];

        auto cert = add_cert->pop();
        X509_NAME_oneline(X509_get_subject_name(cert.get()), subject_name, sizeof(subject_name));

        BOOST_LOG(debug) << "Added cert ["sv << subject_name << ']';
        cert_chain.add(std::move(cert));
      }

      auto err_str = cert_chain.verify(x509.get());
      if (err_str) {
        BOOST_LOG(warning) << "SSL Verification error :: "sv << err_str;

        return verified;
      }

      verified = 1;

      return verified;
    };

    https_server.on_verify_failed = [](resp_https_t resp, req_https_t req) {
      pt::ptree tree;
      auto g = util::fail_guard([&]() {
        std::ostringstream data;

        pt::write_xml(data, tree);
        resp->write(data.str());
        resp->close_connection_after_response = true;
      });

      tree.put("root.<xmlattr>.status_code"s, 401);
      tree.put("root.<xmlattr>.query"s, req->path);
      tree.put("root.<xmlattr>.status_message"s, "The client is not authorized. Certificate verification failed."s);
    };

    https_server.default_resource["GET"] = not_found<SimpleWeb::HTTPS>;
    https_server.resource["^/serverinfo$"]["GET"] = serverinfo<SimpleWeb::HTTPS>;
    https_server.resource["^/pair$"]["GET"] = [&add_cert](auto resp, auto req) { pair<SimpleWeb::HTTPS>(add_cert, resp, req); };
    https_server.resource["^/applist$"]["GET"] = applist;
    https_server.resource["^/appasset$"]["GET"] = appasset;
    https_server.resource["^/launch$"]["GET"] = [&host_audio](auto resp, auto req) { launch(host_audio, resp, req); };
    https_server.resource["^/pin/([0-9]+)$"]["GET"] = pin<SimpleWeb::HTTPS>;
    https_server.resource["^/resume$"]["GET"] = [&host_audio](auto resp, auto req) { resume(host_audio, resp, req); };
    https_server.resource["^/cancel$"]["GET"] = cancel;

    https_server.config.reuse_address = true;
    https_server.config.address = "0.0.0.0"s;
    https_server.config.port = port_https;

    http_server.default_resource["GET"] = not_found<SimpleWeb::HTTP>;
    http_server.resource["^/serverinfo$"]["GET"] = serverinfo<SimpleWeb::HTTP>;
    http_server.resource["^/pair$"]["GET"] = [&add_cert](auto resp, auto req) { pair<SimpleWeb::HTTP>(add_cert, resp, req); };
    http_server.resource["^/pin/([0-9]+)$"]["GET"] = pin<SimpleWeb::HTTP>;

    http_server.config.reuse_address = true;
    http_server.config.address = "0.0.0.0"s;
    http_server.config.port = port_http;

    auto accept_and_run = [&](auto *http_server) {
      try {
        http_server->start();
      }
      catch (boost::system::system_error &err) {
        // It's possible the exception gets thrown after calling http_server->stop() from a different thread
        if (shutdown_event->peek()) {
          return;
        }

        BOOST_LOG(fatal) << "Couldn't start http server on ports ["sv << port_https << ", "sv << port_https << "]: "sv << err.what();
        shutdown_event->raise(true);
        return;
      }
    };
    std::thread ssl { accept_and_run, &https_server };
    std::thread tcp { accept_and_run, &http_server };

    // Wait for any event
    shutdown_event->view();

    https_server.stop();
    http_server.stop();

    ssl.join();
    tcp.join();
  }

  /**
   * @brief Remove all paired clients.
   *
   * EXAMPLES:
   * ```cpp
   * nvhttp::erase_all_clients();
   * ```
   */
  void
  erase_all_clients() {
    map_id_client.clear();
    save_state();
  }
}  // namespace nvhttp<|MERGE_RESOLUTION|>--- conflicted
+++ resolved
@@ -261,21 +261,14 @@
     }
   }
 
-<<<<<<< HEAD
-  launch_session.host_audio = host_audio;
-  launch_session.gcm_key    = util::from_hex<crypto::aes_t>(get_arg(args, "rikey"), true);
-  launch_session.gc_persist = util::from_view(get_arg(args, "gcpersist"));
-  launch_session.gamepad_mask = util::from_view(get_arg(args, "remoteControllersBitmap"));
-  uint32_t prepend_iv       = util::endian::big<uint32_t>(util::from_view(get_arg(args, "rikeyid")));
-  auto prepend_iv_p         = (uint8_t *)&prepend_iv;
-=======
   rtsp_stream::launch_session_t
   make_launch_session(bool host_audio, const args_t &args) {
     rtsp_stream::launch_session_t launch_session;
->>>>>>> cdbc0e69
 
     launch_session.host_audio = host_audio;
     launch_session.gcm_key = util::from_hex<crypto::aes_t>(get_arg(args, "rikey"), true);
+    launch_session.gc_persist = util::from_view(get_arg(args, "gcpersist"));
+    launch_session.gamepad_mask = util::from_view(get_arg(args, "remoteControllersBitmap"));
     uint32_t prepend_iv = util::endian::big<uint32_t>(util::from_view(get_arg(args, "rikeyid")));
     auto prepend_iv_p = (uint8_t *) &prepend_iv;
 
