--- conflicted
+++ resolved
@@ -230,283 +230,8 @@
       _CONVERT_(lowlatency);
       _CONVERT_(ultralowlatency);
 #undef _CONVERT_
-<<<<<<< HEAD
-  return std::nullopt;
-}
-
-int coder_from_view(const std::string_view &coder) {
-  if(coder == "auto"sv) return _auto;
-  if(coder == "cabac"sv || coder == "ac"sv) return cabac;
-  if(coder == "cavlc"sv || coder == "vlc"sv) return cavlc;
-
-  return -1;
-}
-} // namespace amd
-
-namespace qsv {
-enum preset_e : int {
-  veryslow = 1,
-  slower   = 2,
-  slow     = 3,
-  medium   = 4,
-  fast     = 5,
-  faster   = 6,
-  veryfast = 7
-};
-
-enum cavlc_e : int {
-  _auto    = false,
-  enabled  = true,
-  disabled = false
-};
-
-std::optional<int> preset_from_view(const std::string_view &preset) {
-#define _CONVERT_(x) \
-  if(preset == #x##sv) return x
-  _CONVERT_(veryslow);
-  _CONVERT_(slower);
-  _CONVERT_(slow);
-  _CONVERT_(medium);
-  _CONVERT_(fast);
-  _CONVERT_(faster);
-  _CONVERT_(veryfast);
-#undef _CONVERT_
-  return std::nullopt;
-}
-
-std::optional<int> coder_from_view(const std::string_view &coder) {
-  if(coder == "auto"sv) return _auto;
-  if(coder == "cabac"sv || coder == "ac"sv) return disabled;
-  if(coder == "cavlc"sv || coder == "vlc"sv) return enabled;
-  return std::nullopt;
-}
-
-} // namespace qsv
-
-namespace vt {
-
-enum coder_e : int {
-  _auto = 0,
-  cabac,
-  cavlc
-};
-
-int coder_from_view(const std::string_view &coder) {
-  if(coder == "auto"sv) return _auto;
-  if(coder == "cabac"sv || coder == "ac"sv) return cabac;
-  if(coder == "cavlc"sv || coder == "vlc"sv) return cavlc;
-
-  return -1;
-}
-
-int allow_software_from_view(const std::string_view &software) {
-  if(software == "allowed"sv || software == "forced") return 1;
-
-  return 0;
-}
-
-int force_software_from_view(const std::string_view &software) {
-  if(software == "forced") return 1;
-
-  return 0;
-}
-
-int rt_from_view(const std::string_view &rt) {
-  if(rt == "disabled" || rt == "off" || rt == "0") return 0;
-
-  return 1;
-}
-
-} // namespace vt
-
-video_t video {
-  28, // qp
-
-  0, // hevc_mode
-
-  1, // min_threads
-  12, // preloaded_frames
-  {
-    "superfast"s,   // preset
-    "zerolatency"s, // tune
-  },                // software
-
-  {
-    nv::p4,   // preset
-    nv::ull,  // tune
-    nv::cbr,  // rc
-    nv::_auto // coder
-  },          // nv
-
-  {
-    qsv::medium, // preset
-    qsv::_auto,  // cavlc
-  },             // qsv
-
-  {
-    (int)amd::quality_h264_e::balanced,      // quality (h264)
-    (int)amd::quality_hevc_e::balanced,      // quality (hevc)
-    (int)amd::rc_h264_e::vbr_latency,        // rate control (h264)
-    (int)amd::rc_hevc_e::vbr_latency,        // rate control (hevc)
-    (int)amd::usage_h264_e::ultralowlatency, // usage (h264)
-    (int)amd::usage_hevc_e::ultralowlatency, // usage (hevc)
-    0,                                       // preanalysis
-    1,                                       // vbaq
-    (int)amd::coder_e::_auto,                // coder
-  },                                         // amd
-
-  {
-    0,
-    0,
-    1,
-    -1,
-  }, // vt
-
-  {},  // capture
-  {},  // encoder
-  {},  // adapter_name
-  {},  // output_name
-  true // dwmflush
-};
-
-audio_t audio {};
-
-stream_t stream {
-  10s, // ping_timeout
-
-  APPS_JSON_PATH,
-
-  20, // fecPercentage
-  1   // channels
-};
-
-nvhttp_t nvhttp {
-  "pc",  // origin_pin
-  "lan", // origin web manager
-
-  PRIVATE_KEY_FILE,
-  CERTIFICATE_FILE,
-
-  boost::asio::ip::host_name(), // sunshine_name,
-  "sunshine_state.json"s,       // file_state
-  {},                           // external_ip
-  {
-    "352x240"s,
-    "480x360"s,
-    "858x480"s,
-    "1280x720"s,
-    "1920x1080"s,
-    "2560x1080"s,
-    "3440x1440"s
-    "1920x1200"s,
-    "3860x2160"s,
-    "3840x1600"s,
-  }, // supported resolutions
-
-  { 10, 30, 60, 90, 120 }, // supported fps
-};
-
-input_t input {
-  {
-    { 0x10, 0xA0 },
-    { 0x11, 0xA2 },
-    { 0x12, 0xA4 },
-  },
-  2s,                                         // back_button_timeout
-  500ms,                                      // key_repeat_delay
-  std::chrono::duration<double> { 1 / 24.9 }, // key_repeat_period
-
-  {
-    platf::supported_gamepads().front().data(),
-    platf::supported_gamepads().front().size(),
-  }, // Default gamepad
-
-  true, // keyboard enabled
-  true, // mouse enabled
-  true, // controller enabled
-};
-
-sunshine_t sunshine {
-  2,                                            // min_log_level
-  0,                                            // flags
-  {},                                           // User file
-  {},                                           // Username
-  {},                                           // Password
-  {},                                           // Password Salt
-  platf::appdata().string() + "/sunshine.conf", // config file
-  {},                                           // cmd args
-  47989,
-  platf::appdata().string() + "/sunshine.log", // log file
-};
-
-bool endline(char ch) {
-  return ch == '\r' || ch == '\n';
-}
-
-bool space_tab(char ch) {
-  return ch == ' ' || ch == '\t';
-}
-
-bool whitespace(char ch) {
-  return space_tab(ch) || endline(ch);
-}
-
-std::string to_string(const char *begin, const char *end) {
-  std::string result;
-
-  KITTY_WHILE_LOOP(auto pos = begin, pos != end, {
-    auto comment = std::find(pos, end, '#');
-    auto endl    = std::find_if(comment, end, endline);
-
-    result.append(pos, comment);
-
-    pos = endl;
-  })
-
-  return result;
-}
-
-template<class It>
-It skip_list(It skipper, It end) {
-  int stack = 1;
-  while(skipper != end && stack) {
-    if(*skipper == '[') {
-      ++stack;
-    }
-    if(*skipper == ']') {
-      --stack;
-    }
-
-    ++skipper;
-  }
-
-  return skipper;
-}
-
-std::pair<
-  std::string_view::const_iterator,
-  std::optional<std::pair<std::string, std::string>>>
-parse_option(std::string_view::const_iterator begin, std::string_view::const_iterator end) {
-  begin     = std::find_if_not(begin, end, whitespace);
-  auto endl = std::find_if(begin, end, endline);
-  auto endc = std::find(begin, endl, '#');
-  endc      = std::find_if(std::make_reverse_iterator(endc), std::make_reverse_iterator(begin), std::not_fn(whitespace)).base();
-
-  auto eq = std::find(begin, endc, '=');
-  if(eq == endc || eq == begin) {
-    return std::make_pair(endl, std::nullopt);
-  }
-
-  auto end_name  = std::find_if_not(std::make_reverse_iterator(eq), std::make_reverse_iterator(begin), space_tab).base();
-  auto begin_val = std::find_if_not(eq + 1, endc, space_tab);
-
-  if(begin_val == endl) {
-    return std::make_pair(endl, std::nullopt);
-  }
-=======
       return std::nullopt;
     }
->>>>>>> fd7760b5
 
     int
     coder_from_view(const std::string_view &coder) {
@@ -991,32 +716,9 @@
     std::string tmp;
     string_f(vars, name, tmp);
 
-<<<<<<< HEAD
-  int_f(vars, "qp", video.qp);
-  int_f(vars, "min_threads", video.min_threads);
-  int_between_f(vars, "preloaded_frames", video.preloaded_frames, { 2, 12 });
-  int_between_f(vars, "hevc_mode", video.hevc_mode, { 0, 3 });
-  string_f(vars, "sw_preset", video.sw.sw_preset);
-  string_f(vars, "sw_tune", video.sw.sw_tune);
-  int_f(vars, "nv_preset", video.nv.nv_preset, nv::preset_from_view);
-  int_f(vars, "nv_tune", video.nv.nv_tune, nv::tune_from_view);
-  int_f(vars, "nv_rc", video.nv.nv_rc, nv::rc_from_view);
-  int_f(vars, "nv_coder", video.nv.nv_coder, nv::coder_from_view);
-
-  int_f(vars, "qsv_preset", video.qsv.qsv_preset, qsv::preset_from_view);
-  int_f(vars, "qsv_coder", video.qsv.qsv_cavlc, qsv::coder_from_view);
-
-  std::string quality;
-  string_f(vars, "amd_quality", quality);
-  if(!quality.empty()) {
-    video.amd.amd_quality_h264 = amd::quality_from_view(quality, 1);
-    video.amd.amd_quality_hevc = amd::quality_from_view(quality, 0);
-  }
-=======
     if (tmp.empty()) {
       return;
     }
->>>>>>> fd7760b5
 
     input = to_bool(tmp);
   }
@@ -1209,6 +911,7 @@
 
     int_f(vars, "qp", video.qp);
     int_f(vars, "min_threads", video.min_threads);
+    int_between_f(vars, "preloaded_frames", { 2, 12 });
     int_between_f(vars, "hevc_mode", video.hevc_mode, { 0, 3 });
     string_f(vars, "sw_preset", video.sw.sw_preset);
     string_f(vars, "sw_tune", video.sw.sw_tune);
