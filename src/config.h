/**
 * @file src/config.h
 * @brief Declarations for the configuration of Sunshine.
 */
#pragma once

// standard includes
#include <bitset>
#include <chrono>
#include <optional>
#include <string>
#include <unordered_map>
#include <vector>

// local includes
#include "nvenc/nvenc_config.h"

namespace config {
  struct video_t {
    // ffmpeg params
    int qp;  // higher == more compression and less quality

    int hevc_mode;
    int av1_mode;

    int min_threads;  // Minimum number of threads/slices for CPU encoding

    struct {
      std::string sw_preset;
      std::string sw_tune;
      std::optional<int> svtav1_preset;
    } sw;

    nvenc::nvenc_config nv;
    bool nv_realtime_hags;
    bool nv_opengl_vulkan_on_dxgi;
    bool nv_sunshine_high_power_mode;

    struct {
      int preset;
      int multipass;
      int h264_coder;
      int aq;
      int vbv_percentage_increase;
    } nv_legacy;

    struct {
      std::optional<int> qsv_preset;
      std::optional<int> qsv_cavlc;
      bool qsv_slow_hevc;
    } qsv;

    struct {
      std::optional<int> amd_usage_h264;
      std::optional<int> amd_usage_hevc;
      std::optional<int> amd_usage_av1;
      std::optional<int> amd_rc_h264;
      std::optional<int> amd_rc_hevc;
      std::optional<int> amd_rc_av1;
      std::optional<int> amd_enforce_hrd;
      std::optional<int> amd_quality_h264;
      std::optional<int> amd_quality_hevc;
      std::optional<int> amd_quality_av1;
      std::optional<int> amd_preanalysis;
      std::optional<int> amd_vbaq;
      int amd_coder;
    } amd;

    struct {
      int vt_allow_sw;
      int vt_require_sw;
      int vt_realtime;
      int vt_coder;
    } vt;

    struct {
      bool strict_rc_buffer;
    } vaapi;

    std::string capture;
    std::string encoder;
    std::string adapter_name;
    std::string output_name;

    struct dd_t {
      struct workarounds_t {
        bool hdr_toggle;  ///< Specify whether to apply HDR high-contrast color workaround.
      };

      enum class config_option_e {
        disabled,  ///< Disable the configuration for the device.
        verify_only,  ///< @seealso{display_device::SingleDisplayConfiguration::DevicePreparation}
        ensure_active,  ///< @seealso{display_device::SingleDisplayConfiguration::DevicePreparation}
        ensure_primary,  ///< @seealso{display_device::SingleDisplayConfiguration::DevicePreparation}
        ensure_only_display  ///< @seealso{display_device::SingleDisplayConfiguration::DevicePreparation}
      };

      enum class resolution_option_e {
        disabled,  ///< Do not change resolution.
        automatic,  ///< Change resolution and use the one received from Moonlight.
        manual  ///< Change resolution and use the manually provided one.
      };

      enum class refresh_rate_option_e {
        disabled,  ///< Do not change refresh rate.
        automatic,  ///< Change refresh rate and use the one received from Moonlight.
        manual  ///< Change refresh rate and use the manually provided one.
      };

      enum class hdr_option_e {
        disabled,  ///< Do not change HDR settings.
        automatic  ///< Change HDR settings and use the state requested by Moonlight.
      };

      struct mode_remapping_entry_t {
        std::string requested_resolution;
        std::string requested_fps;
        std::string final_resolution;
        std::string final_refresh_rate;
      };

      struct mode_remapping_t {
        std::vector<mode_remapping_entry_t> mixed;  ///< To be used when `resolution_option` and `refresh_rate_option` is set to `automatic`.
        std::vector<mode_remapping_entry_t> resolution_only;  ///< To be use when only `resolution_option` is set to `automatic`.
        std::vector<mode_remapping_entry_t> refresh_rate_only;  ///< To be use when only `refresh_rate_option` is set to `automatic`.
      };

      config_option_e configuration_option;
      resolution_option_e resolution_option;
      std::string manual_resolution;  ///< Manual resolution in case `resolution_option == resolution_option_e::manual`.
      refresh_rate_option_e refresh_rate_option;
      std::string manual_refresh_rate;  ///< Manual refresh rate in case `refresh_rate_option == refresh_rate_option_e::manual`.
      hdr_option_e hdr_option;
      std::chrono::milliseconds config_revert_delay;  ///< Time to wait until settings are reverted (after stream ends/app exists).
      bool config_revert_on_disconnect;  ///< Specify whether to revert display configuration on client disconnect.
      mode_remapping_t mode_remapping;
      workarounds_t wa;
    } dd;

    int min_fps_factor;  // Minimum fps target, determines minimum frame time
    int max_bitrate; // Maximum bitrate, sets ceiling in kbps for bitrate requested from client
  };

  struct audio_t {
    std::string sink;
    std::string virtual_sink;
    bool install_steam_drivers;
  };

  constexpr int ENCRYPTION_MODE_NEVER = 0;  // Never use video encryption, even if the client supports it
  constexpr int ENCRYPTION_MODE_OPPORTUNISTIC = 1;  // Use video encryption if available, but stream without it if not supported
  constexpr int ENCRYPTION_MODE_MANDATORY = 2;  // Always use video encryption and refuse clients that can't encrypt

  struct stream_t {
    std::chrono::milliseconds ping_timeout;

    std::string file_apps;

    int fec_percentage;

    // Video encryption settings for LAN and WAN streams
    int lan_encryption_mode;
    int wan_encryption_mode;
  };

  struct nvhttp_t {
    // Could be any of the following values:
    // pc|lan|wan
    std::string origin_web_ui_allowed;

    std::string pkey;
    std::string cert;

    std::string sunshine_name;

    std::string file_state;

    std::string external_ip;
<<<<<<< HEAD
    std::vector<std::string> resolutions;
    std::vector<int> fps;
=======
    int max_bitrate;
>>>>>>> dc9bf2f4
  };

  struct input_t {
    std::unordered_map<int, int> keybindings;

    std::chrono::milliseconds back_button_timeout;
    std::chrono::milliseconds key_repeat_delay;
    std::chrono::duration<double> key_repeat_period;

    std::string gamepad;
    bool ds4_back_as_touchpad_click;
    bool motion_as_ds4;
    bool touchpad_as_ds4;

    bool keyboard;
    bool mouse;
    bool controller;

    bool always_send_scancodes;

    bool high_resolution_scrolling;
    bool native_pen_touch;
  };

  namespace flag {
    enum flag_e : std::size_t {
      PIN_STDIN = 0,  ///< Read PIN from stdin instead of http
      FRESH_STATE,  ///< Do not load or save state
      FORCE_VIDEO_HEADER_REPLACE,  ///< force replacing headers inside video data
      UPNP,  ///< Try Universal Plug 'n Play
      CONST_PIN,  ///< Use "universal" pin
      FLAG_SIZE  ///< Number of flags
    };
  }  // namespace flag

  struct prep_cmd_t {
    prep_cmd_t(std::string &&do_cmd, std::string &&undo_cmd, bool &&elevated):
        do_cmd(std::move(do_cmd)),
        undo_cmd(std::move(undo_cmd)),
        elevated(std::move(elevated)) {
    }

    explicit prep_cmd_t(std::string &&do_cmd, bool &&elevated):
        do_cmd(std::move(do_cmd)),
        elevated(std::move(elevated)) {
    }

    std::string do_cmd;
    std::string undo_cmd;
    bool elevated;
  };

  struct sunshine_t {
    std::string locale;
    int min_log_level;
    std::bitset<flag::FLAG_SIZE> flags;
    std::string credentials_file;

    std::string username;
    std::string password;
    std::string salt;

    std::string config_file;

    struct cmd_t {
      std::string name;
      int argc;
      char **argv;
    } cmd;

    std::uint16_t port;
    std::string address_family;

    std::string log_file;
    bool notify_pre_releases;
    std::vector<prep_cmd_t> prep_cmds;
  };

  extern video_t video;
  extern audio_t audio;
  extern stream_t stream;
  extern nvhttp_t nvhttp;
  extern input_t input;
  extern sunshine_t sunshine;

  int parse(int argc, char *argv[]);
  std::unordered_map<std::string, std::string> parse_config(const std::string_view &file_content);
}  // namespace config<|MERGE_RESOLUTION|>--- conflicted
+++ resolved
@@ -176,12 +176,6 @@
     std::string file_state;
 
     std::string external_ip;
-<<<<<<< HEAD
-    std::vector<std::string> resolutions;
-    std::vector<int> fps;
-=======
-    int max_bitrate;
->>>>>>> dc9bf2f4
   };
 
   struct input_t {
