--- conflicted
+++ resolved
@@ -110,7 +110,6 @@
    */
   void send_response(resp_https_t response, const nlohmann::json &output_tree) {
     SimpleWeb::CaseInsensitiveMultimap headers;
-<<<<<<< HEAD
     headers.emplace("Content-Type", "application/json; charset=utf-8");
     add_cors_headers(headers);
     response->write(success_ok, output_tree.dump(), headers);
@@ -123,14 +122,11 @@
    */
   void write_api_response(resp_https_t response, const APIResponse &api_response) {
     SimpleWeb::CaseInsensitiveMultimap headers = api_response.headers;
-    add_cors_headers(headers);
-    response->write(api_response.status_code, api_response.body, headers);
-=======
     headers.emplace("Content-Type", "application/json");
     headers.emplace("X-Frame-Options", "DENY");
     headers.emplace("Content-Security-Policy", "frame-ancestors 'none';");
-    response->write(output_tree.dump(), headers);
->>>>>>> 65f14e10
+    add_cors_headers(headers);
+    response->write(api_response.status_code, api_response.body, headers);
   }
 
   /**
@@ -149,19 +145,13 @@
     tree["status"] = false;
     tree["error"] = "Unauthorized";
 
-<<<<<<< HEAD
-    SimpleWeb::CaseInsensitiveMultimap headers;
-    headers.emplace("Content-Type", "application/json");
-    headers.emplace("WWW-Authenticate", R"(Basic realm=\"Sunshine Gamestream Host\", charset=\"UTF-8\")");
-    headers.emplace("Access-Control-Allow-Origin", get_cors_origin());
-=======
     const SimpleWeb::CaseInsensitiveMultimap headers {
       {"Content-Type", "application/json"},
       {"WWW-Authenticate", R"(Basic realm="Sunshine Gamestream Host", charset="UTF-8")"},
       {"X-Frame-Options", "DENY"},
-      {"Content-Security-Policy", "frame-ancestors 'none';"}
+      {"Content-Security-Policy", "frame-ancestors 'none';"},
+      {"Access-Control-Allow-Origin", get_cors_origin()}
     };
->>>>>>> 65f14e10
 
     response->write(code, tree.dump(), headers);
   }
@@ -237,12 +227,9 @@
 
     SimpleWeb::CaseInsensitiveMultimap headers;
     headers.emplace("Content-Type", "application/json");
-<<<<<<< HEAD
     headers.emplace("Access-Control-Allow-Origin", get_cors_origin());
-=======
     headers.emplace("X-Frame-Options", "DENY");
     headers.emplace("Content-Security-Policy", "frame-ancestors 'none';");
->>>>>>> 65f14e10
 
     response->write(code, tree.dump(), headers);
   }
@@ -255,18 +242,12 @@
    */
   void bad_request(resp_https_t response, [[maybe_unused]] req_https_t request, const std::string &error_message = "Bad Request") {
     SimpleWeb::CaseInsensitiveMultimap headers;
-<<<<<<< HEAD
     headers.emplace("Content-Type", "application/json; charset=utf-8");
+    headers.emplace("X-Frame-Options", "DENY");
+    headers.emplace("Content-Security-Policy", "frame-ancestors 'none';");
     add_cors_headers(headers);
     nlohmann::json error = {{"error", error_message}};
     response->write(client_error_bad_request, error.dump(), headers);
-=======
-    headers.emplace("Content-Type", "application/json");
-    headers.emplace("X-Frame-Options", "DENY");
-    headers.emplace("Content-Security-Policy", "frame-ancestors 'none';");
-
-    response->write(code, tree.dump(), headers);
->>>>>>> 65f14e10
   }
 
   /**
@@ -490,13 +471,9 @@
     std::ifstream in(WEB_DIR "images/sunshine.ico", std::ios::binary);
     SimpleWeb::CaseInsensitiveMultimap headers;
     headers.emplace("Content-Type", "image/x-icon");
-<<<<<<< HEAD
-    response->write(success_ok, in, headers);
-=======
     headers.emplace("X-Frame-Options", "DENY");
     headers.emplace("Content-Security-Policy", "frame-ancestors 'none';");
-    response->write(SimpleWeb::StatusCode::success_ok, in, headers);
->>>>>>> 65f14e10
+    response->write(success_ok, in, headers);
   }
 
   /**
@@ -512,13 +489,9 @@
     std::ifstream in(WEB_DIR "images/logo-sunshine-45.png", std::ios::binary);
     SimpleWeb::CaseInsensitiveMultimap headers;
     headers.emplace("Content-Type", "image/png");
-<<<<<<< HEAD
-    response->write(success_ok, in, headers);
-=======
     headers.emplace("X-Frame-Options", "DENY");
     headers.emplace("Content-Security-Policy", "frame-ancestors 'none';");
-    response->write(SimpleWeb::StatusCode::success_ok, in, headers);
->>>>>>> 65f14e10
+    response->write(success_ok, in, headers);
   }
 
   /**
@@ -1071,13 +1044,9 @@
     std::string content = file_handler::read_file(config::sunshine.log_file.c_str());
     SimpleWeb::CaseInsensitiveMultimap headers;
     headers.emplace("Content-Type", "text/plain");
-<<<<<<< HEAD
-    response->write(success_ok, content, headers);
-=======
     headers.emplace("X-Frame-Options", "DENY");
     headers.emplace("Content-Security-Policy", "frame-ancestors 'none';");
-    response->write(SimpleWeb::StatusCode::success_ok, content, headers);
->>>>>>> 65f14e10
+    response->write(success_ok, content, headers);
   }
 
   /**
