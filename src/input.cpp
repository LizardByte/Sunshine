/**
 * @file src/input.cpp
 * @brief todo
 */
// define uint32_t for <moonlight-common-c/src/Input.h>
#include <cstdint>
extern "C" {
#include <moonlight-common-c/src/Input.h>
#include <moonlight-common-c/src/Limelight.h>
}

#include <bitset>
#include <unordered_map>

#include "config.h"
#include "input.h"
#include "main.h"
#include "platform/common.h"
#include "thread_pool.h"
#include "utility.h"

#include <boost/chrono.hpp>
#include <boost/thread/thread.hpp>

using namespace std::literals;
namespace input {

  constexpr auto MAX_GAMEPADS = std::min((std::size_t) platf::MAX_GAMEPADS, sizeof(std::int16_t) * 8);
#define DISABLE_LEFT_BUTTON_DELAY ((thread_pool_util::ThreadPool::task_id_t) 0x01)
#define ENABLE_LEFT_BUTTON_DELAY nullptr

  constexpr auto VKEY_SHIFT = 0x10;
  constexpr auto VKEY_LSHIFT = 0xA0;
  constexpr auto VKEY_RSHIFT = 0xA1;
  constexpr auto VKEY_CONTROL = 0x11;
  constexpr auto VKEY_LCONTROL = 0xA2;
  constexpr auto VKEY_RCONTROL = 0xA3;
  constexpr auto VKEY_MENU = 0x12;
  constexpr auto VKEY_LMENU = 0xA4;
  constexpr auto VKEY_RMENU = 0xA5;

  enum class button_state_e {
    NONE,
    DOWN,
    UP
  };

<<<<<<< HEAD
static util::TaskPool::task_id_t key_press_repeat_id {};
static std::unordered_map<short, bool> key_press {};
static std::array<std::uint8_t, 5> mouse_press {};

static platf::input_t platf_input;
static std::bitset<platf::MAX_GAMEPADS> gamepadMask {};
static std::bitset<platf::MAX_GAMEPADS> allocatedGamepads {};

/**
 * This function generates a stream-independent ID for the gamepad
 * It allocates the gamepad too, if necessary
 * @tparam N
 * @param gamepad_mask the global-level gamepad mask for the currently active gamepads
 * @param allocated_gamepads the global-level gamepad mask for the currently allocated gamepads
 * @param rumble_queue the stream rumble queue
 * @return the stream indipendent gamepad id.
 */
template<std::size_t N>
int alloc_id(std::bitset<N> &gamepad_mask, std::bitset<N> &allocated_gamepads, const platf::rumble_queue_t &rumble_queue) {
  for(int x = 0; x < gamepad_mask.size(); ++x) {
    if(!gamepad_mask[x]) {
      //Allocate the gamepad if it has not been - if not we reuse the already existing one
      auto status = -1;
      if(allocated_gamepads[x]) {
        status = platf::update_gamepad(platf_input, x, rumble_queue);
      }
      else {
        status = platf::alloc_gamepad(platf_input, x, rumble_queue);
      }
      if(status) {
        gamepad_mask[x] = false;
        // allocating a gamepad failed: solution: ignore gamepads
        // The implementations of platf::alloc_gamepad already has logging
        return -1;
      }
      allocated_gamepads[x] = true;
      gamepad_mask[x]       = true;
      return x;
=======
  template <std::size_t N>
  int
  alloc_id(std::bitset<N> &gamepad_mask) {
    for (int x = 0; x < gamepad_mask.size(); ++x) {
      if (!gamepad_mask[x]) {
        gamepad_mask[x] = true;
        return x;
      }
>>>>>>> cdbc0e69
    }

    return -1;
  }

  template <std::size_t N>
  void
  free_id(std::bitset<N> &gamepad_mask, int id) {
    gamepad_mask[id] = false;
  }

<<<<<<< HEAD
/**
 * Frees and resets the gamepad state
 * @tparam N
 * @param gamepad_mask the stream gamepad mask
 * @param id the stream-independent controller id
 */
template<std::size_t N>
void free_gamepad(std::bitset<N> &gamepad_mask, std::bitset<N> &allocated_gamepads, int id) {
  platf::gamepad(platf_input, id, platf::gamepad_state_t {});

  /*if(id != 0 && config::input.keep_first_gamepad) {
    platf::free_gamepad(platf_input, id);
    allocated_gamepads[id] = false;
  }*/

  gamepad_mask[id] = false;
}

struct gamepad_t {
  gamepad_t() : gamepad_state {}, back_timeout_id {}, id { -1 }, back_button_state { button_state_e::NONE } {}
  ~gamepad_t() {
    if(id >= 0) {
      task_pool.push([id = this->id]() {
        free_gamepad(gamepadMask, allocatedGamepads, id);
      });
    }
=======
  typedef uint32_t key_press_id_t;
  key_press_id_t
  make_kpid(uint16_t vk, uint8_t flags) {
    return (key_press_id_t) vk << 8 | flags;
  }
  uint16_t
  vk_from_kpid(key_press_id_t kpid) {
    return kpid >> 8;
  }
  uint8_t
  flags_from_kpid(key_press_id_t kpid) {
    return kpid & 0xFF;
  }

  static task_pool_util::TaskPool::task_id_t key_press_repeat_id {};
  static std::unordered_map<key_press_id_t, bool> key_press {};
  static std::array<std::uint8_t, 5> mouse_press {};

  static platf::input_t platf_input;
  static std::bitset<platf::MAX_GAMEPADS> gamepadMask {};

  void
  free_gamepad(platf::input_t &platf_input, int id) {
    platf::gamepad(platf_input, id, platf::gamepad_state_t {});
    platf::free_gamepad(platf_input, id);

    free_id(gamepadMask, id);
>>>>>>> cdbc0e69
  }
  struct gamepad_t {
    gamepad_t():
        gamepad_state {}, back_timeout_id {}, id { -1 }, back_button_state { button_state_e::NONE } {}
    ~gamepad_t() {
      if (id >= 0) {
        task_pool.push([id = this->id]() {
          free_gamepad(platf_input, id);
        });
      }
    }

    platf::gamepad_state_t gamepad_state;

    thread_pool_util::ThreadPool::task_id_t back_timeout_id;

    int id;

    // When emulating the HOME button, we may need to artificially release the back button.
    // Afterwards, the gamepad state on sunshine won't match the state on Moonlight.
    // To prevent Sunshine from sending erroneous input data to the active application,
    // Sunshine forces the button to be in a specific state until the gamepad state matches that of
    // Moonlight once more.
    button_state_e back_button_state;
  };

  struct input_t {
    enum shortkey_e {
      CTRL = 0x1,
      ALT = 0x2,
      SHIFT = 0x4,

      SHORTCUT = CTRL | ALT | SHIFT
    };

    input_t(
      safe::mail_raw_t::event_t<input::touch_port_t> touch_port_event,
      platf::rumble_queue_t rumble_queue):
        shortcutFlags {},
        active_gamepad_state {},
        gamepads(MAX_GAMEPADS),
        touch_port_event { std::move(touch_port_event) },
        rumble_queue { std::move(rumble_queue) },
        mouse_left_button_timeout {},
        touch_port { { 0, 0, 0, 0 }, 0, 0, 1.0f } {}

    // Keep track of alt+ctrl+shift key combo
    int shortcutFlags;

    std::uint16_t active_gamepad_state;
    std::vector<gamepad_t> gamepads;

    safe::mail_raw_t::event_t<input::touch_port_t> touch_port_event;
    platf::rumble_queue_t rumble_queue;

    thread_pool_util::ThreadPool::task_id_t mouse_left_button_timeout;

    input::touch_port_t touch_port;
  };

  /**
   * Apply shortcut based on VKEY
   * On success
   *    return > 0
   * On nothing
   *    return 0
   */
  inline int
  apply_shortcut(short keyCode) {
    constexpr auto VK_F1 = 0x70;
    constexpr auto VK_F13 = 0x7C;

    BOOST_LOG(debug) << "Apply Shortcut: 0x"sv << util::hex((std::uint8_t) keyCode).to_string_view();

    if (keyCode >= VK_F1 && keyCode <= VK_F13) {
      mail::man->event<int>(mail::switch_display)->raise(keyCode - VK_F1);
      return 1;
    }

    switch (keyCode) {
      case 0x4E /* VKEY_N */:
        display_cursor = !display_cursor;
        return 1;
    }

    return 0;
  }

  void
  print(PNV_REL_MOUSE_MOVE_PACKET packet) {
    BOOST_LOG(debug)
      << "--begin relative mouse move packet--"sv << std::endl
      << "deltaX ["sv << util::endian::big(packet->deltaX) << ']' << std::endl
      << "deltaY ["sv << util::endian::big(packet->deltaY) << ']' << std::endl
      << "--end relative mouse move packet--"sv;
  }

  void
  print(PNV_ABS_MOUSE_MOVE_PACKET packet) {
    BOOST_LOG(debug)
      << "--begin absolute mouse move packet--"sv << std::endl
      << "x      ["sv << util::endian::big(packet->x) << ']' << std::endl
      << "y      ["sv << util::endian::big(packet->y) << ']' << std::endl
      << "width  ["sv << util::endian::big(packet->width) << ']' << std::endl
      << "height ["sv << util::endian::big(packet->height) << ']' << std::endl
      << "--end absolute mouse move packet--"sv;
  }

  void
  print(PNV_MOUSE_BUTTON_PACKET packet) {
    BOOST_LOG(debug)
      << "--begin mouse button packet--"sv << std::endl
      << "action ["sv << util::hex(packet->header.magic).to_string_view() << ']' << std::endl
      << "button ["sv << util::hex(packet->button).to_string_view() << ']' << std::endl
      << "--end mouse button packet--"sv;
  }

  void
  print(PNV_SCROLL_PACKET packet) {
    BOOST_LOG(debug)
      << "--begin mouse scroll packet--"sv << std::endl
      << "scrollAmt1 ["sv << util::endian::big(packet->scrollAmt1) << ']' << std::endl
      << "--end mouse scroll packet--"sv;
  }

  void
  print(PSS_HSCROLL_PACKET packet) {
    BOOST_LOG(debug)
      << "--begin mouse hscroll packet--"sv << std::endl
      << "scrollAmount ["sv << util::endian::big(packet->scrollAmount) << ']' << std::endl
      << "--end mouse hscroll packet--"sv;
  }

  void
  print(PNV_KEYBOARD_PACKET packet) {
    BOOST_LOG(debug)
      << "--begin keyboard packet--"sv << std::endl
      << "keyAction ["sv << util::hex(packet->header.magic).to_string_view() << ']' << std::endl
      << "keyCode ["sv << util::hex(packet->keyCode).to_string_view() << ']' << std::endl
      << "modifiers ["sv << util::hex(packet->modifiers).to_string_view() << ']' << std::endl
      << "flags ["sv << util::hex(packet->flags).to_string_view() << ']' << std::endl
      << "--end keyboard packet--"sv;
  }

  void
  print(PNV_UNICODE_PACKET packet) {
    std::string text(packet->text, util::endian::big(packet->header.size) - sizeof(packet->header.magic));
    BOOST_LOG(debug)
      << "--begin unicode packet--"sv << std::endl
      << "text ["sv << text << ']' << std::endl
      << "--end unicode packet--"sv;
  }

  void
  print(PNV_MULTI_CONTROLLER_PACKET packet) {
    // Moonlight spams controller packet even when not necessary
    BOOST_LOG(verbose)
      << "--begin controller packet--"sv << std::endl
      << "controllerNumber ["sv << packet->controllerNumber << ']' << std::endl
      << "activeGamepadMask ["sv << util::hex(packet->activeGamepadMask).to_string_view() << ']' << std::endl
      << "buttonFlags ["sv << util::hex(packet->buttonFlags).to_string_view() << ']' << std::endl
      << "leftTrigger ["sv << util::hex(packet->leftTrigger).to_string_view() << ']' << std::endl
      << "rightTrigger ["sv << util::hex(packet->rightTrigger).to_string_view() << ']' << std::endl
      << "leftStickX ["sv << packet->leftStickX << ']' << std::endl
      << "leftStickY ["sv << packet->leftStickY << ']' << std::endl
      << "rightStickX ["sv << packet->rightStickX << ']' << std::endl
      << "rightStickY ["sv << packet->rightStickY << ']' << std::endl
      << "--end controller packet--"sv;
  }

  void
  print(void *payload) {
    auto header = (PNV_INPUT_HEADER) payload;

    switch (util::endian::little(header->magic)) {
      case MOUSE_MOVE_REL_MAGIC_GEN5:
        print((PNV_REL_MOUSE_MOVE_PACKET) payload);
        break;
      case MOUSE_MOVE_ABS_MAGIC:
        print((PNV_ABS_MOUSE_MOVE_PACKET) payload);
        break;
      case MOUSE_BUTTON_DOWN_EVENT_MAGIC_GEN5:
      case MOUSE_BUTTON_UP_EVENT_MAGIC_GEN5:
        print((PNV_MOUSE_BUTTON_PACKET) payload);
        break;
      case SCROLL_MAGIC_GEN5:
        print((PNV_SCROLL_PACKET) payload);
        break;
      case SS_HSCROLL_MAGIC:
        print((PSS_HSCROLL_PACKET) payload);
        break;
      case KEY_DOWN_EVENT_MAGIC:
      case KEY_UP_EVENT_MAGIC:
        print((PNV_KEYBOARD_PACKET) payload);
        break;
      case UTF8_TEXT_EVENT_MAGIC:
        print((PNV_UNICODE_PACKET) payload);
        break;
      case MULTI_CONTROLLER_MAGIC_GEN5:
        print((PNV_MULTI_CONTROLLER_PACKET) payload);
        break;
    }
  }

  void
  passthrough(std::shared_ptr<input_t> &input, PNV_REL_MOUSE_MOVE_PACKET packet) {
    if (!config::input.mouse) {
      return;
    }

    input->mouse_left_button_timeout = DISABLE_LEFT_BUTTON_DELAY;
    platf::move_mouse(platf_input, util::endian::big(packet->deltaX), util::endian::big(packet->deltaY));
  }

  void
  passthrough(std::shared_ptr<input_t> &input, PNV_ABS_MOUSE_MOVE_PACKET packet) {
    if (!config::input.mouse) {
      return;
    }

    if (input->mouse_left_button_timeout == DISABLE_LEFT_BUTTON_DELAY) {
      input->mouse_left_button_timeout = ENABLE_LEFT_BUTTON_DELAY;
    }

    auto &touch_port_event = input->touch_port_event;
    auto &touch_port = input->touch_port;
    if (touch_port_event->peek()) {
      touch_port = *touch_port_event->pop();
    }

    float x = util::endian::big(packet->x);
    float y = util::endian::big(packet->y);

    // Prevent divide by zero
    // Don't expect it to happen, but just in case
    if (!packet->width || !packet->height) {
      BOOST_LOG(warning) << "Moonlight passed invalid dimensions"sv;

      return;
    }

    auto width = (float) util::endian::big(packet->width);
    auto height = (float) util::endian::big(packet->height);

    auto scalarX = touch_port.width / width;
    auto scalarY = touch_port.height / height;

    x *= scalarX;
    y *= scalarY;

    auto offsetX = touch_port.client_offsetX;
    auto offsetY = touch_port.client_offsetY;

    std::clamp(x, offsetX, width - offsetX);
    std::clamp(y, offsetY, height - offsetY);

    platf::touch_port_t abs_port {
      touch_port.offset_x, touch_port.offset_y,
      touch_port.env_width, touch_port.env_height
    };

    platf::abs_mouse(platf_input, abs_port, (x - offsetX) * touch_port.scalar_inv, (y - offsetY) * touch_port.scalar_inv);
  }

  void
  passthrough(std::shared_ptr<input_t> &input, PNV_MOUSE_BUTTON_PACKET packet) {
    if (!config::input.mouse) {
      return;
    }

    auto release = util::endian::little(packet->header.magic) == MOUSE_BUTTON_UP_EVENT_MAGIC_GEN5;
    auto button = util::endian::big(packet->button);
    if (button > 0 && button < mouse_press.size()) {
      if (mouse_press[button] != release) {
        // button state is already what we want
        return;
      }

      mouse_press[button] = !release;
    }
    /**
     * When Moonlight sends mouse input through absolute coordinates,
     * it's possible that BUTTON_RIGHT is pressed down immediately after releasing BUTTON_LEFT.
     * As a result, Sunshine will left-click on hyperlinks in the browser before right-clicking
     *
     * This can be solved by delaying BUTTON_LEFT, however, any delay on input is undesirable during gaming
     * As a compromise, Sunshine will only put delays on BUTTON_LEFT when
     * absolute mouse coordinates have been sent.
     *
     * Try to make sure BUTTON_RIGHT gets called before BUTTON_LEFT is released.
     *
     * input->mouse_left_button_timeout can only be nullptr
     * when the last mouse coordinates were absolute
     */
    if (button == BUTTON_LEFT && release && !input->mouse_left_button_timeout) {
      auto f = [=]() {
        auto left_released = mouse_press[BUTTON_LEFT];
        if (left_released) {
          // Already released left button
          return;
        }
        platf::button_mouse(platf_input, BUTTON_LEFT, release);

        mouse_press[BUTTON_LEFT] = false;
        input->mouse_left_button_timeout = nullptr;
      };

      input->mouse_left_button_timeout = task_pool.pushDelayed(std::move(f), 10ms).task_id;

      return;
    }
    if (
      button == BUTTON_RIGHT && !release &&
      input->mouse_left_button_timeout > DISABLE_LEFT_BUTTON_DELAY) {
      platf::button_mouse(platf_input, BUTTON_RIGHT, false);
      platf::button_mouse(platf_input, BUTTON_RIGHT, true);

      mouse_press[BUTTON_RIGHT] = false;

      return;
    }

    platf::button_mouse(platf_input, button, release);
  }

  short
  map_keycode(short keycode) {
    auto it = config::input.keybindings.find(keycode);
    if (it != std::end(config::input.keybindings)) {
      return it->second;
    }

    return keycode;
  }

  /**
   * Update flags for keyboard shortcut combo's
   */
  inline void
  update_shortcutFlags(int *flags, short keyCode, bool release) {
    switch (keyCode) {
      case VKEY_SHIFT:
      case VKEY_LSHIFT:
      case VKEY_RSHIFT:
        if (release) {
          *flags &= ~input_t::SHIFT;
        }
        else {
          *flags |= input_t::SHIFT;
        }
        break;
      case VKEY_CONTROL:
      case VKEY_LCONTROL:
      case VKEY_RCONTROL:
        if (release) {
          *flags &= ~input_t::CTRL;
        }
        else {
          *flags |= input_t::CTRL;
        }
        break;
      case VKEY_MENU:
      case VKEY_LMENU:
      case VKEY_RMENU:
        if (release) {
          *flags &= ~input_t::ALT;
        }
        else {
          *flags |= input_t::ALT;
        }
        break;
    }
  }

  bool
  is_modifier(uint16_t keyCode) {
    switch (keyCode) {
      case VKEY_SHIFT:
      case VKEY_LSHIFT:
      case VKEY_RSHIFT:
      case VKEY_CONTROL:
      case VKEY_LCONTROL:
      case VKEY_RCONTROL:
      case VKEY_MENU:
      case VKEY_LMENU:
      case VKEY_RMENU:
        return true;
      default:
        return false;
    }
  }

  void
  send_key_and_modifiers(uint16_t key_code, bool release, uint8_t flags, uint8_t synthetic_modifiers) {
    if (!release) {
      // Press any synthetic modifiers required for this key
      if (synthetic_modifiers & MODIFIER_SHIFT) {
        platf::keyboard(platf_input, VKEY_SHIFT, false, flags);
      }
      if (synthetic_modifiers & MODIFIER_CTRL) {
        platf::keyboard(platf_input, VKEY_CONTROL, false, flags);
      }
      if (synthetic_modifiers & MODIFIER_ALT) {
        platf::keyboard(platf_input, VKEY_MENU, false, flags);
      }
    }

    platf::keyboard(platf_input, map_keycode(key_code), release, flags);

    if (!release) {
      // Raise any synthetic modifier keys we pressed
      if (synthetic_modifiers & MODIFIER_SHIFT) {
        platf::keyboard(platf_input, VKEY_SHIFT, true, flags);
      }
      if (synthetic_modifiers & MODIFIER_CTRL) {
        platf::keyboard(platf_input, VKEY_CONTROL, true, flags);
      }
      if (synthetic_modifiers & MODIFIER_ALT) {
        platf::keyboard(platf_input, VKEY_MENU, true, flags);
      }
    }
  }

  void
  repeat_key(uint16_t key_code, uint8_t flags, uint8_t synthetic_modifiers) {
    // If key no longer pressed, stop repeating
    if (!key_press[make_kpid(key_code, flags)]) {
      key_press_repeat_id = nullptr;
      return;
    }

    send_key_and_modifiers(key_code, false, flags, synthetic_modifiers);

    key_press_repeat_id = task_pool.pushDelayed(repeat_key, config::input.key_repeat_period, key_code, flags, synthetic_modifiers).task_id;
  }

  void
  passthrough(std::shared_ptr<input_t> &input, PNV_KEYBOARD_PACKET packet) {
    if (!config::input.keyboard) {
      return;
    }

    auto release = util::endian::little(packet->header.magic) == KEY_UP_EVENT_MAGIC;
    auto keyCode = packet->keyCode & 0x00FF;

<<<<<<< HEAD
        free_gamepad(gamepadMask, allocatedGamepads, gamepad.id);
        gamepad.id = -1;
      }
      else {
        auto id = alloc_id(gamepadMask, allocatedGamepads, rumble_queue);
=======
    // Set synthetic modifier flags if the keyboard packet is requesting modifier
    // keys that are not current pressed.
    uint8_t synthetic_modifiers = 0;
    if (!release && !is_modifier(keyCode)) {
      if (!(input->shortcutFlags & input_t::SHIFT) && (packet->modifiers & MODIFIER_SHIFT)) {
        synthetic_modifiers |= MODIFIER_SHIFT;
      }
      if (!(input->shortcutFlags & input_t::CTRL) && (packet->modifiers & MODIFIER_CTRL)) {
        synthetic_modifiers |= MODIFIER_CTRL;
      }
      if (!(input->shortcutFlags & input_t::ALT) && (packet->modifiers & MODIFIER_ALT)) {
        synthetic_modifiers |= MODIFIER_ALT;
      }
    }
>>>>>>> cdbc0e69

    auto &pressed = key_press[make_kpid(keyCode, packet->flags)];
    if (!pressed) {
      if (!release) {
        // A new key has been pressed down, we need to check for key combo's
        // If a key-combo has been pressed down, don't pass it through
        if (input->shortcutFlags == input_t::SHORTCUT && apply_shortcut(keyCode) > 0) {
          return;
        }
<<<<<<< HEAD
        gamepad.id = id;
=======

        if (key_press_repeat_id) {
          task_pool.cancel(key_press_repeat_id);
        }

        if (config::input.key_repeat_delay.count() > 0) {
          key_press_repeat_id = task_pool.pushDelayed(repeat_key, config::input.key_repeat_delay, keyCode, packet->flags, synthetic_modifiers).task_id;
        }
      }
      else {
        // Already released
        return;
>>>>>>> cdbc0e69
      }
    }
    else if (!release) {
      // Already pressed down key
      return;
    }

    pressed = !release;

    send_key_and_modifiers(keyCode, release, packet->flags, synthetic_modifiers);

    update_shortcutFlags(&input->shortcutFlags, map_keycode(keyCode), release);
  }

  void
  passthrough(PNV_SCROLL_PACKET packet) {
    if (!config::input.mouse) {
      return;
    }

    platf::scroll(platf_input, util::endian::big(packet->scrollAmt1));
  }

  void
  passthrough(PSS_HSCROLL_PACKET packet) {
    if (!config::input.mouse) {
      return;
    }

    platf::hscroll(platf_input, util::endian::big(packet->scrollAmount));
  }

  void
  passthrough(PNV_UNICODE_PACKET packet) {
    if (!config::input.keyboard) {
      return;
    }

    auto size = util::endian::big(packet->header.size) - sizeof(packet->header.magic);
    platf::unicode(platf_input, packet->text, size);
  }

  int
  updateGamepads(std::vector<gamepad_t> &gamepads, std::int16_t old_state, std::int16_t new_state, const platf::rumble_queue_t &rumble_queue) {
    auto xorGamepadMask = old_state ^ new_state;
    if (!xorGamepadMask) {
      return 0;
    }

    for (int x = 0; x < sizeof(std::int16_t) * 8; ++x) {
      if ((xorGamepadMask >> x) & 1) {
        auto &gamepad = gamepads[x];

        if ((old_state >> x) & 1) {
          if (gamepad.id < 0) {
            return -1;
          }

          free_gamepad(platf_input, gamepad.id);
          gamepad.id = -1;
        }
        else {
          auto id = alloc_id(gamepadMask);

          if (id < 0) {
            // Out of gamepads
            return -1;
          }

          if (platf::alloc_gamepad(platf_input, id, rumble_queue)) {
            free_id(gamepadMask, id);
            // allocating a gamepad failed: solution: ignore gamepads
            // The implementations of platf::alloc_gamepad already has logging
            return -1;
          }

          gamepad.id = id;
        }
      }
    }

    return 0;
  }

  void
  passthrough(std::shared_ptr<input_t> &input, PNV_MULTI_CONTROLLER_PACKET packet) {
    if (!config::input.controller) {
      return;
    }

    if (updateGamepads(input->gamepads, input->active_gamepad_state, packet->activeGamepadMask, input->rumble_queue)) {
      return;
    }

    input->active_gamepad_state = packet->activeGamepadMask;

    if (packet->controllerNumber < 0 || packet->controllerNumber >= input->gamepads.size()) {
      BOOST_LOG(warning) << "ControllerNumber out of range ["sv << packet->controllerNumber << ']';

      return;
    }

    if (!((input->active_gamepad_state >> packet->controllerNumber) & 1)) {
      BOOST_LOG(warning) << "ControllerNumber ["sv << packet->controllerNumber << "] not allocated"sv;

      return;
    }

    auto &gamepad = input->gamepads[packet->controllerNumber];

    // If this gamepad has not been initialized, ignore it.
    // This could happen when platf::alloc_gamepad fails
    if (gamepad.id < 0) {
      return;
    }

    std::uint16_t bf = packet->buttonFlags;
    platf::gamepad_state_t gamepad_state {
      bf,
      packet->leftTrigger,
      packet->rightTrigger,
      packet->leftStickX,
      packet->leftStickY,
      packet->rightStickX,
      packet->rightStickY
    };

    auto bf_new = gamepad_state.buttonFlags;
    switch (gamepad.back_button_state) {
      case button_state_e::UP:
        if (!(platf::BACK & bf_new)) {
          gamepad.back_button_state = button_state_e::NONE;
        }
        gamepad_state.buttonFlags &= ~platf::BACK;
        break;
      case button_state_e::DOWN:
        if (platf::BACK & bf_new) {
          gamepad.back_button_state = button_state_e::NONE;
        }
        gamepad_state.buttonFlags |= platf::BACK;
        break;
      case button_state_e::NONE:
        break;
    }

    bf = gamepad_state.buttonFlags ^ gamepad.gamepad_state.buttonFlags;
    bf_new = gamepad_state.buttonFlags;

    if (platf::BACK & bf) {
      if (platf::BACK & bf_new) {
        // Don't emulate home button if timeout < 0
        if (config::input.back_button_timeout >= 0ms) {
          auto f = [input, controller = packet->controllerNumber]() {
            auto &gamepad = input->gamepads[controller];

            auto &state = gamepad.gamepad_state;

            // Force the back button up
            gamepad.back_button_state = button_state_e::UP;
            state.buttonFlags &= ~platf::BACK;
            platf::gamepad(platf_input, gamepad.id, state);

            // Press Home button
            state.buttonFlags |= platf::HOME;
            platf::gamepad(platf_input, gamepad.id, state);

            // Sleep for a short time to allow the input to be detected
            boost::this_thread::sleep_for(boost::chrono::milliseconds(100));

            // Release Home button
            state.buttonFlags &= ~platf::HOME;
            platf::gamepad(platf_input, gamepad.id, state);

            gamepad.back_timeout_id = nullptr;
          };

          gamepad.back_timeout_id = task_pool.pushDelayed(std::move(f), config::input.back_button_timeout).task_id;
        }
      }
      else if (gamepad.back_timeout_id) {
        task_pool.cancel(gamepad.back_timeout_id);
        gamepad.back_timeout_id = nullptr;
      }
    }

    platf::gamepad(platf_input, gamepad.id, gamepad_state);

    gamepad.gamepad_state = gamepad_state;
  }

  void
  passthrough_helper(std::shared_ptr<input_t> input, std::vector<std::uint8_t> &&input_data) {
    void *payload = input_data.data();
    auto header = (PNV_INPUT_HEADER) payload;

    switch (util::endian::little(header->magic)) {
      case MOUSE_MOVE_REL_MAGIC_GEN5:
        passthrough(input, (PNV_REL_MOUSE_MOVE_PACKET) payload);
        break;
      case MOUSE_MOVE_ABS_MAGIC:
        passthrough(input, (PNV_ABS_MOUSE_MOVE_PACKET) payload);
        break;
      case MOUSE_BUTTON_DOWN_EVENT_MAGIC_GEN5:
      case MOUSE_BUTTON_UP_EVENT_MAGIC_GEN5:
        passthrough(input, (PNV_MOUSE_BUTTON_PACKET) payload);
        break;
      case SCROLL_MAGIC_GEN5:
        passthrough((PNV_SCROLL_PACKET) payload);
        break;
      case SS_HSCROLL_MAGIC:
        passthrough((PSS_HSCROLL_PACKET) payload);
        break;
      case KEY_DOWN_EVENT_MAGIC:
      case KEY_UP_EVENT_MAGIC:
        passthrough(input, (PNV_KEYBOARD_PACKET) payload);
        break;
      case UTF8_TEXT_EVENT_MAGIC:
        passthrough((PNV_UNICODE_PACKET) payload);
        break;
      case MULTI_CONTROLLER_MAGIC_GEN5:
        passthrough(input, (PNV_MULTI_CONTROLLER_PACKET) payload);
        break;
    }
  }

  void
  passthrough(std::shared_ptr<input_t> &input, std::vector<std::uint8_t> &&input_data) {
    task_pool.push(passthrough_helper, input, move_by_copy_util::cmove(input_data));
  }

<<<<<<< HEAD
[[nodiscard]] std::unique_ptr<platf::deinit_t> init() {
  platf_input = platf::input();
  /*if(config::input.keep_first_gamepad) {
    //Create a dummy first gamepad that does not disconnect across sessions
    auto dummy_mail = std::make_shared<safe::mail_raw_t>();
    auto input      = std::make_shared<input_t>(
      dummy_mail->event<input::touch_port_t>(mail::touch_port),
      dummy_mail->queue<platf::rumble_t>(mail::rumble));
    if(!platf::alloc_gamepad(platf_input, 0, input->rumble_queue)) {
      allocatedGamepads[0] = true;
    }
  }*/
  return std::make_unique<deinit_t>();
}

std::shared_ptr<input_t> alloc(safe::mail_t mail,bool gc_persist, int gamepad_mask) {
  auto input = std::make_shared<input_t>(
    mail->event<input::touch_port_t>(mail::touch_port),
    mail->queue<platf::rumble_t>(mail::rumble));
  /*BOOST_LOG(info) << "Old State: " << active_gamepad_state << " new: " << gamepad_mask;
  updateGamepads(input->gamepads, active_gamepad_state, gamepad_mask, input->rumble_queue);
  active_gamepad_state = gamepad_mask;*/
  // Workaround to ensure new frames will be captured when a client connects
  task_pool.pushDelayed([]() {
    platf::move_mouse(platf_input, 1, 1);
    platf::move_mouse(platf_input, -1, -1);
  },
    100ms);
=======
  void
  reset(std::shared_ptr<input_t> &input) {
    task_pool.cancel(key_press_repeat_id);
    task_pool.cancel(input->mouse_left_button_timeout);

    // Ensure input is synchronous, by using the task_pool
    task_pool.push([]() {
      for (int x = 0; x < mouse_press.size(); ++x) {
        if (mouse_press[x]) {
          platf::button_mouse(platf_input, x, true);
          mouse_press[x] = false;
        }
      }

      for (auto &kp : key_press) {
        platf::keyboard(platf_input, vk_from_kpid(kp.first) & 0x00FF, true, flags_from_kpid(kp.first));
        key_press[kp.first] = false;
      }
    });
  }

  class deinit_t: public platf::deinit_t {
  public:
    ~deinit_t() override {
      platf_input.reset();
    }
  };

  [[nodiscard]] std::unique_ptr<platf::deinit_t>
  init() {
    platf_input = platf::input();
>>>>>>> cdbc0e69

    return std::make_unique<deinit_t>();
  }

  std::shared_ptr<input_t>
  alloc(safe::mail_t mail) {
    auto input = std::make_shared<input_t>(
      mail->event<input::touch_port_t>(mail::touch_port),
      mail->queue<platf::rumble_t>(mail::rumble));

    // Workaround to ensure new frames will be captured when a client connects
    task_pool.pushDelayed([]() {
      platf::move_mouse(platf_input, 1, 1);
      platf::move_mouse(platf_input, -1, -1);
    },
      100ms);

    return input;
  }
}  // namespace input<|MERGE_RESOLUTION|>--- conflicted
+++ resolved
@@ -45,46 +45,6 @@
     UP
   };
 
-<<<<<<< HEAD
-static util::TaskPool::task_id_t key_press_repeat_id {};
-static std::unordered_map<short, bool> key_press {};
-static std::array<std::uint8_t, 5> mouse_press {};
-
-static platf::input_t platf_input;
-static std::bitset<platf::MAX_GAMEPADS> gamepadMask {};
-static std::bitset<platf::MAX_GAMEPADS> allocatedGamepads {};
-
-/**
- * This function generates a stream-independent ID for the gamepad
- * It allocates the gamepad too, if necessary
- * @tparam N
- * @param gamepad_mask the global-level gamepad mask for the currently active gamepads
- * @param allocated_gamepads the global-level gamepad mask for the currently allocated gamepads
- * @param rumble_queue the stream rumble queue
- * @return the stream indipendent gamepad id.
- */
-template<std::size_t N>
-int alloc_id(std::bitset<N> &gamepad_mask, std::bitset<N> &allocated_gamepads, const platf::rumble_queue_t &rumble_queue) {
-  for(int x = 0; x < gamepad_mask.size(); ++x) {
-    if(!gamepad_mask[x]) {
-      //Allocate the gamepad if it has not been - if not we reuse the already existing one
-      auto status = -1;
-      if(allocated_gamepads[x]) {
-        status = platf::update_gamepad(platf_input, x, rumble_queue);
-      }
-      else {
-        status = platf::alloc_gamepad(platf_input, x, rumble_queue);
-      }
-      if(status) {
-        gamepad_mask[x] = false;
-        // allocating a gamepad failed: solution: ignore gamepads
-        // The implementations of platf::alloc_gamepad already has logging
-        return -1;
-      }
-      allocated_gamepads[x] = true;
-      gamepad_mask[x]       = true;
-      return x;
-=======
   template <std::size_t N>
   int
   alloc_id(std::bitset<N> &gamepad_mask) {
@@ -93,7 +53,6 @@
         gamepad_mask[x] = true;
         return x;
       }
->>>>>>> cdbc0e69
     }
 
     return -1;
@@ -105,34 +64,6 @@
     gamepad_mask[id] = false;
   }
 
-<<<<<<< HEAD
-/**
- * Frees and resets the gamepad state
- * @tparam N
- * @param gamepad_mask the stream gamepad mask
- * @param id the stream-independent controller id
- */
-template<std::size_t N>
-void free_gamepad(std::bitset<N> &gamepad_mask, std::bitset<N> &allocated_gamepads, int id) {
-  platf::gamepad(platf_input, id, platf::gamepad_state_t {});
-
-  /*if(id != 0 && config::input.keep_first_gamepad) {
-    platf::free_gamepad(platf_input, id);
-    allocated_gamepads[id] = false;
-  }*/
-
-  gamepad_mask[id] = false;
-}
-
-struct gamepad_t {
-  gamepad_t() : gamepad_state {}, back_timeout_id {}, id { -1 }, back_button_state { button_state_e::NONE } {}
-  ~gamepad_t() {
-    if(id >= 0) {
-      task_pool.push([id = this->id]() {
-        free_gamepad(gamepadMask, allocatedGamepads, id);
-      });
-    }
-=======
   typedef uint32_t key_press_id_t;
   key_press_id_t
   make_kpid(uint16_t vk, uint8_t flags) {
@@ -160,7 +91,6 @@
     platf::free_gamepad(platf_input, id);
 
     free_id(gamepadMask, id);
->>>>>>> cdbc0e69
   }
   struct gamepad_t {
     gamepad_t():
@@ -606,13 +536,6 @@
     auto release = util::endian::little(packet->header.magic) == KEY_UP_EVENT_MAGIC;
     auto keyCode = packet->keyCode & 0x00FF;
 
-<<<<<<< HEAD
-        free_gamepad(gamepadMask, allocatedGamepads, gamepad.id);
-        gamepad.id = -1;
-      }
-      else {
-        auto id = alloc_id(gamepadMask, allocatedGamepads, rumble_queue);
-=======
     // Set synthetic modifier flags if the keyboard packet is requesting modifier
     // keys that are not current pressed.
     uint8_t synthetic_modifiers = 0;
@@ -627,7 +550,6 @@
         synthetic_modifiers |= MODIFIER_ALT;
       }
     }
->>>>>>> cdbc0e69
 
     auto &pressed = key_press[make_kpid(keyCode, packet->flags)];
     if (!pressed) {
@@ -637,9 +559,6 @@
         if (input->shortcutFlags == input_t::SHORTCUT && apply_shortcut(keyCode) > 0) {
           return;
         }
-<<<<<<< HEAD
-        gamepad.id = id;
-=======
 
         if (key_press_repeat_id) {
           task_pool.cancel(key_press_repeat_id);
@@ -652,7 +571,6 @@
       else {
         // Already released
         return;
->>>>>>> cdbc0e69
       }
     }
     else if (!release) {
@@ -883,36 +801,6 @@
     task_pool.push(passthrough_helper, input, move_by_copy_util::cmove(input_data));
   }
 
-<<<<<<< HEAD
-[[nodiscard]] std::unique_ptr<platf::deinit_t> init() {
-  platf_input = platf::input();
-  /*if(config::input.keep_first_gamepad) {
-    //Create a dummy first gamepad that does not disconnect across sessions
-    auto dummy_mail = std::make_shared<safe::mail_raw_t>();
-    auto input      = std::make_shared<input_t>(
-      dummy_mail->event<input::touch_port_t>(mail::touch_port),
-      dummy_mail->queue<platf::rumble_t>(mail::rumble));
-    if(!platf::alloc_gamepad(platf_input, 0, input->rumble_queue)) {
-      allocatedGamepads[0] = true;
-    }
-  }*/
-  return std::make_unique<deinit_t>();
-}
-
-std::shared_ptr<input_t> alloc(safe::mail_t mail,bool gc_persist, int gamepad_mask) {
-  auto input = std::make_shared<input_t>(
-    mail->event<input::touch_port_t>(mail::touch_port),
-    mail->queue<platf::rumble_t>(mail::rumble));
-  /*BOOST_LOG(info) << "Old State: " << active_gamepad_state << " new: " << gamepad_mask;
-  updateGamepads(input->gamepads, active_gamepad_state, gamepad_mask, input->rumble_queue);
-  active_gamepad_state = gamepad_mask;*/
-  // Workaround to ensure new frames will be captured when a client connects
-  task_pool.pushDelayed([]() {
-    platf::move_mouse(platf_input, 1, 1);
-    platf::move_mouse(platf_input, -1, -1);
-  },
-    100ms);
-=======
   void
   reset(std::shared_ptr<input_t> &input) {
     task_pool.cancel(key_press_repeat_id);
@@ -944,13 +832,12 @@
   [[nodiscard]] std::unique_ptr<platf::deinit_t>
   init() {
     platf_input = platf::input();
->>>>>>> cdbc0e69
 
     return std::make_unique<deinit_t>();
   }
 
   std::shared_ptr<input_t>
-  alloc(safe::mail_t mail) {
+  alloc(safe::mail_t mail, bool gc_persist, int gamepad_mask) {
     auto input = std::make_shared<input_t>(
       mail->event<input::touch_port_t>(mail::touch_port),
       mail->queue<platf::rumble_t>(mail::rumble));
