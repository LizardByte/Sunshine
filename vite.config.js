--- conflicted
+++ resolved
@@ -2,24 +2,10 @@
 import fs from 'fs';
 import { resolve } from 'path'
 import { defineConfig } from 'vite'
-<<<<<<< HEAD
-import vue from '@vitejs/plugin-vue'
-import process from 'process'
-
-=======
-import { ViteEjsPlugin } from "vite-plugin-ejs";
 import { codecovVitePlugin } from "@codecov/vite-plugin";
 import vue from '@vitejs/plugin-vue'
 import process from 'process'
 
-/**
- * Before actually building the pages with Vite, we do an intermediate build step using ejs
- * Importing this separately and joining them using ejs
- * allows us to split some repeating HTML that cannot be added
- * by Vue itself (e.g. style/script loading, common meta head tags, Widgetbot)
- * The vite-plugin-ejs handles this automatically
- */
->>>>>>> e81a3f02
 let assetsSrcPath = 'src_assets/common/assets/web';
 let assetsDstPath = 'build/assets/web';
 
@@ -55,12 +41,8 @@
         }
     },
     base: './',
-<<<<<<< HEAD
-    plugins: [vue()],
-=======
     plugins: [
         vue(),
-        ViteEjsPlugin({ header }),
         // The Codecov vite plugin should be after all other plugins
         codecovVitePlugin({
             enableBundleAnalysis: process.env.CODECOV_TOKEN !== undefined,
@@ -68,7 +50,6 @@
             uploadToken: process.env.CODECOV_TOKEN,
         }),
     ],
->>>>>>> e81a3f02
     root: resolve(assetsSrcPath),
     server: {
         proxy: {
