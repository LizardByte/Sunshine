/**
 * @file src/input.h
 * @brief todo
 */
#pragma once

#include <functional>

#include "platform/common.h"
#include "thread_safe.h"

namespace input {
  struct input_t;

  void
  print(void *input);
  void
  reset(std::shared_ptr<input_t> &input);
  void
  passthrough(std::shared_ptr<input_t> &input, std::vector<std::uint8_t> &&input_data);

<<<<<<< HEAD
std::shared_ptr<input_t> alloc(safe::mail_t mail,bool gc_persist, int gamepad_mask);
=======
  [[nodiscard]] std::unique_ptr<platf::deinit_t>
  init();
>>>>>>> cdbc0e69

  std::shared_ptr<input_t>
  alloc(safe::mail_t mail);

  struct touch_port_t: public platf::touch_port_t {
    int env_width, env_height;

    // Offset x and y coordinates of the client
    float client_offsetX, client_offsetY;

    float scalar_inv;
  };
}  // namespace input<|MERGE_RESOLUTION|>--- conflicted
+++ resolved
@@ -19,15 +19,11 @@
   void
   passthrough(std::shared_ptr<input_t> &input, std::vector<std::uint8_t> &&input_data);
 
-<<<<<<< HEAD
-std::shared_ptr<input_t> alloc(safe::mail_t mail,bool gc_persist, int gamepad_mask);
-=======
   [[nodiscard]] std::unique_ptr<platf::deinit_t>
   init();
->>>>>>> cdbc0e69
 
   std::shared_ptr<input_t>
-  alloc(safe::mail_t mail);
+  alloc(safe::mail_t mail, bool gc_persist, int gamepad_mask);
 
   struct touch_port_t: public platf::touch_port_t {
     int env_width, env_height;
